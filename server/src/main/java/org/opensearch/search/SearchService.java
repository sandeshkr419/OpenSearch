/*
 * SPDX-License-Identifier: Apache-2.0
 *
 * The OpenSearch Contributors require contributions made to
 * this file be licensed under the Apache-2.0 license or a
 * compatible open source license.
 */

/*
 * Licensed to Elasticsearch under one or more contributor
 * license agreements. See the NOTICE file distributed with
 * this work for additional information regarding copyright
 * ownership. Elasticsearch licenses this file to you under
 * the Apache License, Version 2.0 (the "License"); you may
 * not use this file except in compliance with the License.
 * You may obtain a copy of the License at
 *
 *    http://www.apache.org/licenses/LICENSE-2.0
 *
 * Unless required by applicable law or agreed to in writing,
 * software distributed under the License is distributed on an
 * "AS IS" BASIS, WITHOUT WARRANTIES OR CONDITIONS OF ANY
 * KIND, either express or implied.  See the License for the
 * specific language governing permissions and limitations
 * under the License.
 */

/*
 * Modifications Copyright OpenSearch Contributors. See
 * GitHub history for details.
 */

package org.opensearch.search;

import org.apache.logging.log4j.LogManager;
import org.apache.logging.log4j.Logger;
import org.apache.lucene.search.FieldDoc;
import org.apache.lucene.search.IndexSearcher;
import org.apache.lucene.search.TopDocs;
import org.opensearch.OpenSearchException;
import org.opensearch.action.ActionRunnable;
import org.opensearch.action.OriginalIndices;
import org.opensearch.action.search.DeletePitInfo;
import org.opensearch.action.search.DeletePitResponse;
import org.opensearch.action.search.ListPitInfo;
import org.opensearch.action.search.PitSearchContextIdForNode;
import org.opensearch.action.search.SearchShardTask;
import org.opensearch.action.search.SearchType;
import org.opensearch.action.search.UpdatePitContextRequest;
import org.opensearch.action.search.UpdatePitContextResponse;
import org.opensearch.action.support.TransportActions;
import org.opensearch.cluster.ClusterState;
import org.opensearch.cluster.service.ClusterService;
import org.opensearch.common.CheckedSupplier;
import org.opensearch.common.UUIDs;
import org.opensearch.common.lease.Releasable;
import org.opensearch.common.lease.Releasables;
import org.opensearch.common.lifecycle.AbstractLifecycleComponent;
import org.opensearch.common.lucene.Lucene;
import org.opensearch.common.settings.Setting;
import org.opensearch.common.settings.Setting.Property;
import org.opensearch.common.settings.Settings;
import org.opensearch.common.unit.TimeValue;
import org.opensearch.common.util.BigArrays;
import org.opensearch.common.util.concurrent.ConcurrentCollections;
import org.opensearch.common.util.concurrent.ConcurrentMapLong;
import org.opensearch.common.util.io.IOUtils;
import org.opensearch.core.action.ActionListener;
import org.opensearch.core.common.breaker.CircuitBreaker;
import org.opensearch.core.common.io.stream.StreamInput;
import org.opensearch.core.common.io.stream.StreamOutput;
import org.opensearch.core.common.util.CollectionUtils;
import org.opensearch.core.concurrency.OpenSearchRejectedExecutionException;
import org.opensearch.core.index.Index;
import org.opensearch.core.index.shard.ShardId;
import org.opensearch.core.indices.breaker.CircuitBreakerService;
import org.opensearch.index.IndexNotFoundException;
import org.opensearch.index.IndexService;
import org.opensearch.index.IndexSettings;
import org.opensearch.index.codec.composite.CompositeIndexFieldInfo;
import org.opensearch.index.engine.Engine;
import org.opensearch.index.mapper.CompositeDataCubeFieldType;
import org.opensearch.index.mapper.DerivedFieldResolver;
import org.opensearch.index.mapper.DerivedFieldResolverFactory;
import org.opensearch.index.mapper.StarTreeMapper;
import org.opensearch.index.query.InnerHitContextBuilder;
import org.opensearch.index.query.MatchAllQueryBuilder;
import org.opensearch.index.query.MatchNoneQueryBuilder;
import org.opensearch.index.query.ParsedQuery;
import org.opensearch.index.query.QueryBuilder;
import org.opensearch.index.query.QueryRewriteContext;
import org.opensearch.index.query.QueryShardContext;
import org.opensearch.index.query.Rewriteable;
import org.opensearch.index.shard.IndexEventListener;
import org.opensearch.index.shard.IndexShard;
import org.opensearch.index.shard.SearchOperationListener;
import org.opensearch.indices.IndicesService;
import org.opensearch.indices.cluster.IndicesClusterStateService.AllocatedIndices.IndexRemovalReason;
import org.opensearch.node.ResponseCollectorService;
import org.opensearch.script.FieldScript;
import org.opensearch.script.ScriptService;
import org.opensearch.search.aggregations.AggregationInitializationException;
import org.opensearch.search.aggregations.AggregatorFactories;
import org.opensearch.search.aggregations.AggregatorFactory;
import org.opensearch.search.aggregations.InternalAggregation;
import org.opensearch.search.aggregations.InternalAggregation.ReduceContext;
import org.opensearch.search.aggregations.MultiBucketConsumerService;
import org.opensearch.search.aggregations.SearchContextAggregations;
import org.opensearch.search.aggregations.pipeline.PipelineAggregator.PipelineTree;
<<<<<<< HEAD
import org.opensearch.search.aggregations.support.ValuesSourceAggregatorFactory;
=======
import org.opensearch.search.aggregations.startree.StarTreeAggregator;
import org.opensearch.search.aggregations.startree.StarTreeAggregatorFactory;
>>>>>>> a1387578
import org.opensearch.search.builder.SearchSourceBuilder;
import org.opensearch.search.collapse.CollapseContext;
import org.opensearch.search.dfs.DfsPhase;
import org.opensearch.search.dfs.DfsSearchResult;
import org.opensearch.search.fetch.FetchPhase;
import org.opensearch.search.fetch.FetchSearchResult;
import org.opensearch.search.fetch.QueryFetchSearchResult;
import org.opensearch.search.fetch.ScrollQueryFetchSearchResult;
import org.opensearch.search.fetch.ShardFetchRequest;
import org.opensearch.search.fetch.subphase.FetchDocValuesContext;
import org.opensearch.search.fetch.subphase.FetchFieldsContext;
import org.opensearch.search.fetch.subphase.ScriptFieldsContext.ScriptField;
import org.opensearch.search.fetch.subphase.highlight.HighlightBuilder;
import org.opensearch.search.internal.AliasFilter;
import org.opensearch.search.internal.InternalScrollSearchRequest;
import org.opensearch.search.internal.LegacyReaderContext;
import org.opensearch.search.internal.PitReaderContext;
import org.opensearch.search.internal.ReaderContext;
import org.opensearch.search.internal.SearchContext;
import org.opensearch.search.internal.ShardSearchContextId;
import org.opensearch.search.internal.ShardSearchRequest;
import org.opensearch.search.lookup.SearchLookup;
import org.opensearch.search.profile.Profilers;
import org.opensearch.search.query.QueryPhase;
import org.opensearch.search.query.QuerySearchRequest;
import org.opensearch.search.query.QuerySearchResult;
import org.opensearch.search.query.ScrollQuerySearchResult;
import org.opensearch.search.rescore.RescorerBuilder;
import org.opensearch.search.searchafter.SearchAfterBuilder;
import org.opensearch.search.sort.FieldSortBuilder;
import org.opensearch.search.sort.MinAndMax;
import org.opensearch.search.sort.SortAndFormats;
import org.opensearch.search.sort.SortBuilder;
import org.opensearch.search.sort.SortOrder;
import org.opensearch.search.suggest.Suggest;
import org.opensearch.search.suggest.completion.CompletionSuggestion;
import org.opensearch.tasks.TaskResourceTrackingService;
import org.opensearch.threadpool.Scheduler.Cancellable;
import org.opensearch.threadpool.ThreadPool;
import org.opensearch.threadpool.ThreadPool.Names;
import org.opensearch.transport.TransportRequest;

import java.io.IOException;
import java.util.ArrayList;
import java.util.Collections;
import java.util.HashMap;
import java.util.HashSet;
import java.util.List;
import java.util.Map;
import java.util.Objects;
import java.util.Optional;
import java.util.Set;
import java.util.concurrent.ExecutionException;
import java.util.concurrent.Executor;
import java.util.concurrent.atomic.AtomicInteger;
import java.util.concurrent.atomic.AtomicLong;
import java.util.function.LongSupplier;

import static org.opensearch.common.unit.TimeValue.timeValueHours;
import static org.opensearch.common.unit.TimeValue.timeValueMillis;
import static org.opensearch.common.unit.TimeValue.timeValueMinutes;

/**
 * The main search service
 *
 * @opensearch.internal
 */
public class SearchService extends AbstractLifecycleComponent implements IndexEventListener {
    private static final Logger logger = LogManager.getLogger(SearchService.class);

    // we can have 5 minutes here, since we make sure to clean with search requests and when shard/index closes
    public static final Setting<TimeValue> DEFAULT_KEEPALIVE_SETTING = Setting.positiveTimeSetting(
        "search.default_keep_alive",
        timeValueMinutes(5),
        Property.NodeScope,
        Property.Dynamic
    );
    /**
     * This setting will help validate the max keep alive that can be set during creation or extension for a PIT reader context
     */
    public static final Setting<TimeValue> MAX_PIT_KEEPALIVE_SETTING = Setting.positiveTimeSetting(
        "point_in_time.max_keep_alive",
        timeValueHours(24),
        Property.NodeScope,
        Property.Dynamic
    );
    public static final Setting<TimeValue> MAX_KEEPALIVE_SETTING = Setting.positiveTimeSetting(
        "search.max_keep_alive",
        timeValueHours(24),
        Property.NodeScope,
        Property.Dynamic
    );
    public static final Setting<TimeValue> KEEPALIVE_INTERVAL_SETTING = Setting.positiveTimeSetting(
        "search.keep_alive_interval",
        timeValueMinutes(1),
        Property.NodeScope
    );
    public static final Setting<Boolean> ALLOW_EXPENSIVE_QUERIES = Setting.boolSetting(
        "search.allow_expensive_queries",
        true,
        Property.NodeScope,
        Property.Dynamic
    );

    /**
     * Enables low-level, frequent search cancellation checks. Enabling low-level checks will make long running searches to react
     * to the cancellation request faster. It will produce more cancellation checks but benchmarking has shown these did not
     * noticeably slow down searches.
     */
    public static final Setting<Boolean> LOW_LEVEL_CANCELLATION_SETTING = Setting.boolSetting(
        "search.low_level_cancellation",
        true,
        Property.Dynamic,
        Property.NodeScope
    );

    public static final TimeValue NO_TIMEOUT = timeValueMillis(-1);
    public static final Setting<TimeValue> DEFAULT_SEARCH_TIMEOUT_SETTING = Setting.timeSetting(
        "search.default_search_timeout",
        NO_TIMEOUT,
        Property.Dynamic,
        Property.NodeScope
    );
    public static final Setting<Boolean> DEFAULT_ALLOW_PARTIAL_SEARCH_RESULTS = Setting.boolSetting(
        "search.default_allow_partial_results",
        true,
        Property.Dynamic,
        Property.NodeScope
    );

    public static final Setting<Integer> MAX_OPEN_SCROLL_CONTEXT = Setting.intSetting(
        "search.max_open_scroll_context",
        500,
        0,
        Property.Dynamic,
        Property.NodeScope
    );

    /**
     * This setting defines the maximum number of active PIT reader contexts in the node , since each PIT context
     * has a resource cost attached to it. This setting is less than scroll since users are
     * encouraged to share the PIT details.
     */
    public static final Setting<Integer> MAX_OPEN_PIT_CONTEXT = Setting.intSetting(
        "search.max_open_pit_context",
        300,
        0,
        Property.Dynamic,
        Property.NodeScope
    );

    public static final Setting<Boolean> CLUSTER_CONCURRENT_SEGMENT_SEARCH_SETTING = Setting.boolSetting(
        "search.concurrent_segment_search.enabled",
        false,
        Property.Dynamic,
        Property.NodeScope
    );

    // settings to configure maximum slice created per search request using OS custom slice computation mechanism. Default lucene
    // mechanism will not be used if this setting is set with value > 0
    public static final String CONCURRENT_SEGMENT_SEARCH_TARGET_MAX_SLICE_COUNT_KEY = "search.concurrent.max_slice_count";
    public static final int CONCURRENT_SEGMENT_SEARCH_TARGET_MAX_SLICE_COUNT_DEFAULT_VALUE = 0;

    // value == 0 means lucene slice computation will be used
    public static final Setting<Integer> CONCURRENT_SEGMENT_SEARCH_TARGET_MAX_SLICE_COUNT_SETTING = Setting.intSetting(
        CONCURRENT_SEGMENT_SEARCH_TARGET_MAX_SLICE_COUNT_KEY,
        CONCURRENT_SEGMENT_SEARCH_TARGET_MAX_SLICE_COUNT_DEFAULT_VALUE,
        CONCURRENT_SEGMENT_SEARCH_TARGET_MAX_SLICE_COUNT_DEFAULT_VALUE,
        Property.Dynamic,
        Property.NodeScope
    );

    // value 0 means rewrite filters optimization in aggregations will be disabled
    public static final Setting<Integer> MAX_AGGREGATION_REWRITE_FILTERS = Setting.intSetting(
        "search.max_aggregation_rewrite_filters",
        3000,
        0,
        Property.Dynamic,
        Property.NodeScope
    );

    public static final Setting<Integer> INDICES_MAX_CLAUSE_COUNT_SETTING = Setting.intSetting(
        "indices.query.bool.max_clause_count",
        1024,
        1,
        Integer.MAX_VALUE,
        Setting.Property.NodeScope,
        Setting.Property.Dynamic
    );

    public static final Setting<Boolean> CLUSTER_ALLOW_DERIVED_FIELD_SETTING = Setting.boolSetting(
        "search.derived_field.enabled",
        true,
        Property.Dynamic,
        Property.NodeScope
    );

    // value 0 can disable dynamic pruning optimization in cardinality aggregation
    public static final Setting<Integer> CARDINALITY_AGGREGATION_PRUNING_THRESHOLD = Setting.intSetting(
        "search.dynamic_pruning.cardinality_aggregation.max_allowed_cardinality",
        100,
        0,
        Property.Dynamic,
        Property.NodeScope
    );

    public static final int DEFAULT_SIZE = 10;
    public static final int DEFAULT_FROM = 0;

    private final ThreadPool threadPool;

    private final ClusterService clusterService;

    private final IndicesService indicesService;

    private final ScriptService scriptService;

    private final ResponseCollectorService responseCollectorService;

    private final BigArrays bigArrays;

    private final DfsPhase dfsPhase = new DfsPhase();

    private final QueryPhase queryPhase;

    private final FetchPhase fetchPhase;

    private volatile long defaultKeepAlive;

    private volatile long maxKeepAlive;

    private volatile long maxPitKeepAlive;

    private volatile TimeValue defaultSearchTimeout;

    private volatile boolean defaultAllowPartialSearchResults;

    private volatile boolean lowLevelCancellation;

    private volatile int maxOpenScrollContext;

    private volatile int maxOpenPitContext;

    private volatile boolean allowDerivedField;

    private final Cancellable keepAliveReaper;

    private final AtomicLong idGenerator = new AtomicLong();

    private final ConcurrentMapLong<ReaderContext> activeReaders = ConcurrentCollections.newConcurrentMapLongWithAggressiveConcurrency();

    private final MultiBucketConsumerService multiBucketConsumerService;

    private final AtomicInteger openScrollContexts = new AtomicInteger();
    private final AtomicInteger openPitContexts = new AtomicInteger();
    private final String sessionId = UUIDs.randomBase64UUID();
    private final Executor indexSearcherExecutor;
    private final TaskResourceTrackingService taskResourceTrackingService;

    public SearchService(
        ClusterService clusterService,
        IndicesService indicesService,
        ThreadPool threadPool,
        ScriptService scriptService,
        BigArrays bigArrays,
        QueryPhase queryPhase,
        FetchPhase fetchPhase,
        ResponseCollectorService responseCollectorService,
        CircuitBreakerService circuitBreakerService,
        Executor indexSearcherExecutor,
        TaskResourceTrackingService taskResourceTrackingService
    ) {
        Settings settings = clusterService.getSettings();
        this.threadPool = threadPool;
        this.clusterService = clusterService;
        this.indicesService = indicesService;
        this.scriptService = scriptService;
        this.responseCollectorService = responseCollectorService;
        this.bigArrays = bigArrays;
        this.queryPhase = queryPhase;
        this.fetchPhase = fetchPhase;
        this.multiBucketConsumerService = new MultiBucketConsumerService(
            clusterService,
            settings,
            circuitBreakerService.getBreaker(CircuitBreaker.REQUEST)
        );
        this.indexSearcherExecutor = indexSearcherExecutor;
        this.taskResourceTrackingService = taskResourceTrackingService;
        TimeValue keepAliveInterval = KEEPALIVE_INTERVAL_SETTING.get(settings);
        setKeepAlives(DEFAULT_KEEPALIVE_SETTING.get(settings), MAX_KEEPALIVE_SETTING.get(settings));
        setPitKeepAlives(DEFAULT_KEEPALIVE_SETTING.get(settings), MAX_PIT_KEEPALIVE_SETTING.get(settings));
        clusterService.getClusterSettings()
            .addSettingsUpdateConsumer(
                DEFAULT_KEEPALIVE_SETTING,
                MAX_PIT_KEEPALIVE_SETTING,
                this::setPitKeepAlives,
                this::validatePitKeepAlives
            );

        clusterService.getClusterSettings()
            .addSettingsUpdateConsumer(DEFAULT_KEEPALIVE_SETTING, MAX_KEEPALIVE_SETTING, this::setKeepAlives, this::validateKeepAlives);

        this.keepAliveReaper = threadPool.scheduleWithFixedDelay(new Reaper(), keepAliveInterval, Names.SAME);

        defaultSearchTimeout = DEFAULT_SEARCH_TIMEOUT_SETTING.get(settings);
        clusterService.getClusterSettings().addSettingsUpdateConsumer(DEFAULT_SEARCH_TIMEOUT_SETTING, this::setDefaultSearchTimeout);

        defaultAllowPartialSearchResults = DEFAULT_ALLOW_PARTIAL_SEARCH_RESULTS.get(settings);
        clusterService.getClusterSettings()
            .addSettingsUpdateConsumer(DEFAULT_ALLOW_PARTIAL_SEARCH_RESULTS, this::setDefaultAllowPartialSearchResults);

        maxOpenScrollContext = MAX_OPEN_SCROLL_CONTEXT.get(settings);
        clusterService.getClusterSettings().addSettingsUpdateConsumer(MAX_OPEN_SCROLL_CONTEXT, this::setMaxOpenScrollContext);

        maxOpenPitContext = MAX_OPEN_PIT_CONTEXT.get(settings);
        clusterService.getClusterSettings().addSettingsUpdateConsumer(MAX_OPEN_PIT_CONTEXT, this::setMaxOpenPitContext);

        lowLevelCancellation = LOW_LEVEL_CANCELLATION_SETTING.get(settings);
        clusterService.getClusterSettings().addSettingsUpdateConsumer(LOW_LEVEL_CANCELLATION_SETTING, this::setLowLevelCancellation);

        IndexSearcher.setMaxClauseCount(INDICES_MAX_CLAUSE_COUNT_SETTING.get(settings));
        clusterService.getClusterSettings().addSettingsUpdateConsumer(INDICES_MAX_CLAUSE_COUNT_SETTING, IndexSearcher::setMaxClauseCount);

        allowDerivedField = CLUSTER_ALLOW_DERIVED_FIELD_SETTING.get(settings);
        clusterService.getClusterSettings().addSettingsUpdateConsumer(CLUSTER_ALLOW_DERIVED_FIELD_SETTING, this::setAllowDerivedField);
    }

    private void validateKeepAlives(TimeValue defaultKeepAlive, TimeValue maxKeepAlive) {
        if (defaultKeepAlive.millis() > maxKeepAlive.millis()) {
            throw new IllegalArgumentException(
                "Default keep alive setting for request ["
                    + DEFAULT_KEEPALIVE_SETTING.getKey()
                    + "]"
                    + " should be smaller than max keep alive ["
                    + MAX_KEEPALIVE_SETTING.getKey()
                    + "], "
                    + "was ("
                    + defaultKeepAlive
                    + " > "
                    + maxKeepAlive
                    + ")"
            );
        }
    }

    /**
     * Default keep alive search setting should be less than max PIT keep alive
     */
    private void validatePitKeepAlives(TimeValue defaultKeepAlive, TimeValue maxPitKeepAlive) {
        if (defaultKeepAlive.millis() > maxPitKeepAlive.millis()) {
            throw new IllegalArgumentException(
                "Default keep alive setting for request ["
                    + DEFAULT_KEEPALIVE_SETTING.getKey()
                    + "]"
                    + " should be smaller than max keep alive for PIT ["
                    + MAX_PIT_KEEPALIVE_SETTING.getKey()
                    + "], "
                    + "was ("
                    + defaultKeepAlive
                    + " > "
                    + maxPitKeepAlive
                    + ")"
            );
        }
    }

    private void setKeepAlives(TimeValue defaultKeepAlive, TimeValue maxKeepAlive) {
        validateKeepAlives(defaultKeepAlive, maxKeepAlive);
        this.defaultKeepAlive = defaultKeepAlive.millis();
        this.maxKeepAlive = maxKeepAlive.millis();
    }

    private void setPitKeepAlives(TimeValue defaultKeepAlive, TimeValue maxPitKeepAlive) {
        validatePitKeepAlives(defaultKeepAlive, maxPitKeepAlive);
        this.maxPitKeepAlive = maxPitKeepAlive.millis();
    }

    private void setDefaultSearchTimeout(TimeValue defaultSearchTimeout) {
        this.defaultSearchTimeout = defaultSearchTimeout;
    }

    private void setDefaultAllowPartialSearchResults(boolean defaultAllowPartialSearchResults) {
        this.defaultAllowPartialSearchResults = defaultAllowPartialSearchResults;
    }

    public boolean defaultAllowPartialSearchResults() {
        return defaultAllowPartialSearchResults;
    }

    private void setMaxOpenScrollContext(int maxOpenScrollContext) {
        this.maxOpenScrollContext = maxOpenScrollContext;
    }

    private void setAllowDerivedField(boolean allowDerivedField) {
        this.allowDerivedField = allowDerivedField;
    }

    private void setMaxOpenPitContext(int maxOpenPitContext) {
        this.maxOpenPitContext = maxOpenPitContext;
    }

    private void setLowLevelCancellation(Boolean lowLevelCancellation) {
        this.lowLevelCancellation = lowLevelCancellation;
    }

    @Override
    public void afterIndexRemoved(Index index, IndexSettings indexSettings, IndexRemovalReason reason) {
        // once an index is removed due to deletion or closing, we can just clean up all the pending search context information
        // if we then close all the contexts we can get some search failures along the way which are not expected.
        // it's fine to keep the contexts open if the index is still "alive"
        // unfortunately we don't have a clear way to signal today why an index is closed.
        // to release memory and let references to the filesystem go etc.
        if (reason == IndexRemovalReason.DELETED || reason == IndexRemovalReason.CLOSED || reason == IndexRemovalReason.REOPENED) {
            freeAllContextForIndex(index);
        }
    }

    protected void putReaderContext(ReaderContext context) {
        final ReaderContext previous = activeReaders.put(context.id().getId(), context);
        assert previous == null;
        // ensure that if we race against afterIndexRemoved, we remove the context from the active list.
        // this is important to ensure store can be cleaned up, in particular if the search is a scroll with a long timeout.
        final Index index = context.indexShard().shardId().getIndex();
        if (indicesService.hasIndex(index) == false) {
            removeReaderContext(context.id().getId());
            throw new IndexNotFoundException(index);
        }
    }

    protected ReaderContext removeReaderContext(long id) {
        return activeReaders.remove(id);
    }

    @Override
    protected void doStart() {}

    @Override
    protected void doStop() {
        for (final ReaderContext context : activeReaders.values()) {
            freeReaderContext(context.id());
        }
    }

    @Override
    protected void doClose() {
        doStop();
        keepAliveReaper.cancel();
    }

    public void executeDfsPhase(
        ShardSearchRequest request,
        boolean keepStatesInContext,
        SearchShardTask task,
        ActionListener<SearchPhaseResult> listener
    ) {
        final IndexShard shard = getShard(request);
        rewriteAndFetchShardRequest(shard, request, new ActionListener<ShardSearchRequest>() {
            @Override
            public void onResponse(ShardSearchRequest rewritten) {
                // fork the execution in the search thread pool
                runAsync(getExecutor(shard), () -> executeDfsPhase(request, task, keepStatesInContext), listener);
            }

            @Override
            public void onFailure(Exception exc) {
                listener.onFailure(exc);
            }
        });
    }

    private DfsSearchResult executeDfsPhase(ShardSearchRequest request, SearchShardTask task, boolean keepStatesInContext)
        throws IOException {
        ReaderContext readerContext = createOrGetReaderContext(request, keepStatesInContext);
        try (
            Releasable ignored = readerContext.markAsUsed(getKeepAlive(request));
            SearchContext context = createContext(readerContext, request, task, true)
        ) {
            dfsPhase.execute(context);
            return context.dfsResult();
        } catch (Exception e) {
            logger.trace("Dfs phase failed", e);
            processFailure(readerContext, e);
            throw e;
        } finally {
            taskResourceTrackingService.writeTaskResourceUsage(task, clusterService.localNode().getId());
        }
    }

    /**
     * Try to load the query results from the cache or execute the query phase directly if the cache cannot be used.
     */
    private void loadOrExecuteQueryPhase(final ShardSearchRequest request, final SearchContext context) throws Exception {
        final boolean canCache = indicesService.canCache(request, context);
        context.getQueryShardContext().freezeContext();
        if (canCache) {
            indicesService.loadIntoContext(request, context, queryPhase);
        } else {
            queryPhase.execute(context);
        }
    }

    public void executeQueryPhase(
        ShardSearchRequest request,
        boolean keepStatesInContext,
        SearchShardTask task,
        ActionListener<SearchPhaseResult> listener
    ) {
        assert request.canReturnNullResponseIfMatchNoDocs() == false || request.numberOfShards() > 1
            : "empty responses require more than one shard";
        final IndexShard shard = getShard(request);
        rewriteAndFetchShardRequest(shard, request, new ActionListener<ShardSearchRequest>() {
            @Override
            public void onResponse(ShardSearchRequest orig) {
                // check if we can shortcut the query phase entirely.
                if (orig.canReturnNullResponseIfMatchNoDocs()) {
                    assert orig.scroll() == null;
                    final CanMatchResponse canMatchResp;
                    try {
                        ShardSearchRequest clone = new ShardSearchRequest(orig);
                        canMatchResp = canMatch(clone, false);
                    } catch (Exception exc) {
                        listener.onFailure(exc);
                        return;
                    }
                    if (canMatchResp.canMatch == false) {
                        listener.onResponse(QuerySearchResult.nullInstance());
                        return;
                    }
                }
                // fork the execution in the search thread pool
                runAsync(getExecutor(shard), () -> executeQueryPhase(orig, task, keepStatesInContext), listener);
            }

            @Override
            public void onFailure(Exception exc) {
                listener.onFailure(exc);
            }
        });
    }

    private IndexShard getShard(ShardSearchRequest request) {
        if (request.readerId() != null) {
            return findReaderContext(request.readerId(), request).indexShard();
        } else {
            return indicesService.indexServiceSafe(request.shardId().getIndex()).getShard(request.shardId().id());
        }
    }

    private <T> void runAsync(Executor executor, CheckedSupplier<T, Exception> executable, ActionListener<T> listener) {
        executor.execute(ActionRunnable.supply(listener, executable::get));
    }

    private SearchPhaseResult executeQueryPhase(ShardSearchRequest request, SearchShardTask task, boolean keepStatesInContext)
        throws Exception {
        final ReaderContext readerContext = createOrGetReaderContext(request, keepStatesInContext);
        try (
            Releasable ignored = readerContext.markAsUsed(getKeepAlive(request));
            SearchContext context = createContext(readerContext, request, task, true)
        ) {
            final long afterQueryTime;
            try (SearchOperationListenerExecutor executor = new SearchOperationListenerExecutor(context)) {
                loadOrExecuteQueryPhase(request, context);
                if (context.queryResult().hasSearchContext() == false && readerContext.singleSession()) {
                    freeReaderContext(readerContext.id());
                }
                afterQueryTime = executor.success();
            }
            if (request.numberOfShards() == 1) {
                return executeFetchPhase(readerContext, context, afterQueryTime);
            } else {
                // Pass the rescoreDocIds to the queryResult to send them the coordinating node and receive them back in the fetch phase.
                // We also pass the rescoreDocIds to the LegacyReaderContext in case the search state needs to stay in the data node.
                final RescoreDocIds rescoreDocIds = context.rescoreDocIds();
                context.queryResult().setRescoreDocIds(rescoreDocIds);
                readerContext.setRescoreDocIds(rescoreDocIds);
                return context.queryResult();
            }
        } catch (Exception e) {
            // execution exception can happen while loading the cache, strip it
            if (e instanceof ExecutionException) {
                e = (e.getCause() == null || e.getCause() instanceof Exception)
                    ? (Exception) e.getCause()
                    : new OpenSearchException(e.getCause());
            }
            logger.trace("Query phase failed", e);
            processFailure(readerContext, e);
            throw e;
        } finally {
            taskResourceTrackingService.writeTaskResourceUsage(task, clusterService.localNode().getId());
        }
    }

    private QueryFetchSearchResult executeFetchPhase(ReaderContext reader, SearchContext context, long afterQueryTime) {
        try (SearchOperationListenerExecutor executor = new SearchOperationListenerExecutor(context, true, afterQueryTime)) {
            shortcutDocIdsToLoad(context);
            fetchPhase.execute(context);
            if (reader.singleSession()) {
                freeReaderContext(reader.id());
            }
            executor.success();
        }
        return new QueryFetchSearchResult(context.queryResult(), context.fetchResult());
    }

    public void executeQueryPhase(
        InternalScrollSearchRequest request,
        SearchShardTask task,
        ActionListener<ScrollQuerySearchResult> listener
    ) {
        final LegacyReaderContext readerContext = (LegacyReaderContext) findReaderContext(request.contextId(), request);
        final Releasable markAsUsed;
        try {
            markAsUsed = readerContext.markAsUsed(getScrollKeepAlive(request.scroll()));
        } catch (Exception e) {
            // We need to release the reader context of the scroll when we hit any exception (here the keep_alive can be too large)
            freeReaderContext(readerContext.id());
            throw e;
        }
        runAsync(getExecutor(readerContext.indexShard()), () -> {
            final ShardSearchRequest shardSearchRequest = readerContext.getShardSearchRequest(null);
            try (
                SearchContext searchContext = createContext(readerContext, shardSearchRequest, task, false);
                SearchOperationListenerExecutor executor = new SearchOperationListenerExecutor(searchContext)
            ) {
                searchContext.searcher().setAggregatedDfs(readerContext.getAggregatedDfs(null));
                processScroll(request, readerContext, searchContext);
                queryPhase.execute(searchContext);
                executor.success();
                readerContext.setRescoreDocIds(searchContext.rescoreDocIds());
                return new ScrollQuerySearchResult(searchContext.queryResult(), searchContext.shardTarget());
            } catch (Exception e) {
                logger.trace("Query phase failed", e);
                // we handle the failure in the failure listener below
                throw e;
            } finally {
                taskResourceTrackingService.writeTaskResourceUsage(task, clusterService.localNode().getId());
            }
        }, wrapFailureListener(listener, readerContext, markAsUsed));
    }

    public void executeQueryPhase(QuerySearchRequest request, SearchShardTask task, ActionListener<QuerySearchResult> listener) {
        final ReaderContext readerContext = findReaderContext(request.contextId(), request.shardSearchRequest());
        final ShardSearchRequest shardSearchRequest = readerContext.getShardSearchRequest(request.shardSearchRequest());
        final Releasable markAsUsed = readerContext.markAsUsed(getKeepAlive(shardSearchRequest));
        runAsync(getExecutor(readerContext.indexShard()), () -> {
            readerContext.setAggregatedDfs(request.dfs());
            try (
                SearchContext searchContext = createContext(readerContext, shardSearchRequest, task, true);
                SearchOperationListenerExecutor executor = new SearchOperationListenerExecutor(searchContext)
            ) {
                searchContext.searcher().setAggregatedDfs(request.dfs());
                queryPhase.execute(searchContext);
                if (searchContext.queryResult().hasSearchContext() == false && readerContext.singleSession()) {
                    // no hits, we can release the context since there will be no fetch phase
                    freeReaderContext(readerContext.id());
                }
                executor.success();
                // Pass the rescoreDocIds to the queryResult to send them the coordinating node and receive them back in the fetch phase.
                // We also pass the rescoreDocIds to the LegacyReaderContext in case the search state needs to stay in the data node.
                final RescoreDocIds rescoreDocIds = searchContext.rescoreDocIds();
                searchContext.queryResult().setRescoreDocIds(rescoreDocIds);
                readerContext.setRescoreDocIds(rescoreDocIds);
                return searchContext.queryResult();
            } catch (Exception e) {
                assert TransportActions.isShardNotAvailableException(e) == false : new AssertionError(e);
                logger.trace("Query phase failed", e);
                // we handle the failure in the failure listener below
                throw e;
            } finally {
                taskResourceTrackingService.writeTaskResourceUsage(task, clusterService.localNode().getId());
            }
        }, wrapFailureListener(listener, readerContext, markAsUsed));
    }

    private Executor getExecutor(IndexShard indexShard) {
        assert indexShard != null;
        final String executorName;
        if (indexShard.isSystem()) {
            executorName = Names.SYSTEM_READ;
        } else if (indexShard.indexSettings().isSearchThrottled()) {
            executorName = Names.SEARCH_THROTTLED;
        } else {
            executorName = Names.SEARCH;
        }
        return threadPool.executor(executorName);
    }

    public void executeFetchPhase(
        InternalScrollSearchRequest request,
        SearchShardTask task,
        ActionListener<ScrollQueryFetchSearchResult> listener
    ) {
        final LegacyReaderContext readerContext = (LegacyReaderContext) findReaderContext(request.contextId(), request);
        final Releasable markAsUsed;
        try {
            markAsUsed = readerContext.markAsUsed(getScrollKeepAlive(request.scroll()));
        } catch (Exception e) {
            // We need to release the reader context of the scroll when we hit any exception (here the keep_alive can be too large)
            freeReaderContext(readerContext.id());
            throw e;
        }
        runAsync(getExecutor(readerContext.indexShard()), () -> {
            final ShardSearchRequest shardSearchRequest = readerContext.getShardSearchRequest(null);
            try (
                SearchContext searchContext = createContext(readerContext, shardSearchRequest, task, false);
                SearchOperationListenerExecutor executor = new SearchOperationListenerExecutor(searchContext)
            ) {
                searchContext.assignRescoreDocIds(readerContext.getRescoreDocIds(null));
                searchContext.searcher().setAggregatedDfs(readerContext.getAggregatedDfs(null));
                processScroll(request, readerContext, searchContext);
                queryPhase.execute(searchContext);
                final long afterQueryTime = executor.success();
                QueryFetchSearchResult fetchSearchResult = executeFetchPhase(readerContext, searchContext, afterQueryTime);
                return new ScrollQueryFetchSearchResult(fetchSearchResult, searchContext.shardTarget());
            } catch (Exception e) {
                assert TransportActions.isShardNotAvailableException(e) == false : new AssertionError(e);
                logger.trace("Fetch phase failed", e);
                // we handle the failure in the failure listener below
                throw e;
            } finally {
                taskResourceTrackingService.writeTaskResourceUsage(task, clusterService.localNode().getId());
            }
        }, wrapFailureListener(listener, readerContext, markAsUsed));
    }

    public void executeFetchPhase(ShardFetchRequest request, SearchShardTask task, ActionListener<FetchSearchResult> listener) {
        final ReaderContext readerContext = findReaderContext(request.contextId(), request);
        final ShardSearchRequest shardSearchRequest = readerContext.getShardSearchRequest(request.getShardSearchRequest());
        final Releasable markAsUsed = readerContext.markAsUsed(getKeepAlive(shardSearchRequest));
        runAsync(getExecutor(readerContext.indexShard()), () -> {
            try (SearchContext searchContext = createContext(readerContext, shardSearchRequest, task, false)) {
                if (request.lastEmittedDoc() != null) {
                    searchContext.scrollContext().lastEmittedDoc = request.lastEmittedDoc();
                }
                searchContext.assignRescoreDocIds(readerContext.getRescoreDocIds(request.getRescoreDocIds()));
                searchContext.searcher().setAggregatedDfs(readerContext.getAggregatedDfs(request.getAggregatedDfs()));
                searchContext.docIdsToLoad(request.docIds(), 0, request.docIdsSize());
                try (
                    SearchOperationListenerExecutor executor = new SearchOperationListenerExecutor(searchContext, true, System.nanoTime())
                ) {
                    fetchPhase.execute(searchContext);
                    if (readerContext.singleSession()) {
                        freeReaderContext(request.contextId());
                    }
                    executor.success();
                }
                return searchContext.fetchResult();
            } catch (Exception e) {
                assert TransportActions.isShardNotAvailableException(e) == false : new AssertionError(e);
                // we handle the failure in the failure listener below
                throw e;
            } finally {
                taskResourceTrackingService.writeTaskResourceUsage(task, clusterService.localNode().getId());
            }
        }, wrapFailureListener(listener, readerContext, markAsUsed));
    }

    private ReaderContext getReaderContext(ShardSearchContextId id) {
        if (sessionId.equals(id.getSessionId()) == false && id.getSessionId().isEmpty() == false) {
            throw new SearchContextMissingException(id);
        }
        return activeReaders.get(id.getId());
    }

    private ReaderContext findReaderContext(ShardSearchContextId id, TransportRequest request) throws SearchContextMissingException {
        final ReaderContext reader = getReaderContext(id);
        if (reader == null) {
            throw new SearchContextMissingException(id);
        }
        try {
            reader.validate(request);
        } catch (Exception exc) {
            processFailure(reader, exc);
            throw exc;
        }
        return reader;
    }

    final ReaderContext createOrGetReaderContext(ShardSearchRequest request, boolean keepStatesInContext) {
        if (request.readerId() != null) {
            assert keepStatesInContext == false;
            return findReaderContext(request.readerId(), request);
        }
        IndexService indexService = indicesService.indexServiceSafe(request.shardId().getIndex());
        IndexShard shard = indexService.getShard(request.shardId().id());
        Engine.SearcherSupplier reader = shard.acquireSearcherSupplier();
        return createAndPutReaderContext(request, indexService, shard, reader, keepStatesInContext);
    }

    final ReaderContext createAndPutReaderContext(
        ShardSearchRequest request,
        IndexService indexService,
        IndexShard shard,
        Engine.SearcherSupplier reader,
        boolean keepStatesInContext
    ) {
        assert request.readerId() == null;
        assert request.keepAlive() == null;
        ReaderContext readerContext = null;
        Releasable decreaseScrollContexts = null;
        try {
            if (request.scroll() != null) {
                decreaseScrollContexts = openScrollContexts::decrementAndGet;
                if (openScrollContexts.incrementAndGet() > maxOpenScrollContext) {
                    throw new OpenSearchRejectedExecutionException(
                        "Trying to create too many scroll contexts. Must be less than or equal to: ["
                            + maxOpenScrollContext
                            + "]. "
                            + "This limit can be set by changing the ["
                            + MAX_OPEN_SCROLL_CONTEXT.getKey()
                            + "] setting."
                    );
                }
            }
            final long keepAlive = getKeepAlive(request);
            final ShardSearchContextId id = new ShardSearchContextId(sessionId, idGenerator.incrementAndGet());
            if (keepStatesInContext || request.scroll() != null) {
                readerContext = new LegacyReaderContext(id, indexService, shard, reader, request, keepAlive);
                if (request.scroll() != null) {
                    readerContext.addOnClose(decreaseScrollContexts);
                    decreaseScrollContexts = null;
                }
            } else {
                readerContext = new ReaderContext(id, indexService, shard, reader, keepAlive, request.keepAlive() == null);
            }
            reader = null;
            final ReaderContext finalReaderContext = readerContext;
            final SearchOperationListener searchOperationListener = shard.getSearchOperationListener();
            searchOperationListener.onNewReaderContext(finalReaderContext);
            if (finalReaderContext.scrollContext() != null) {
                searchOperationListener.onNewScrollContext(finalReaderContext);
            }
            readerContext.addOnClose(() -> {
                try {
                    if (finalReaderContext.scrollContext() != null) {
                        searchOperationListener.onFreeScrollContext(finalReaderContext);
                    }
                } finally {
                    searchOperationListener.onFreeReaderContext(finalReaderContext);
                }
            });
            putReaderContext(finalReaderContext);
            readerContext = null;
            return finalReaderContext;
        } finally {
            Releasables.close(reader, readerContext, decreaseScrollContexts);
        }
    }

    /**
     * Opens the reader context for given shardId. The newly opened reader context will be keep
     * until the {@code keepAlive} elapsed unless it is manually released.
     */
    public void createPitReaderContext(ShardId shardId, TimeValue keepAlive, ActionListener<ShardSearchContextId> listener) {
        checkPitKeepAliveLimit(keepAlive.millis());
        final IndexService indexService = indicesService.indexServiceSafe(shardId.getIndex());
        final IndexShard shard = indexService.getShard(shardId.id());
        final SearchOperationListener searchOperationListener = shard.getSearchOperationListener();
        shard.awaitShardSearchActive(ignored -> {
            Engine.SearcherSupplier searcherSupplier = null;
            ReaderContext readerContext = null;
            Releasable decreasePitContexts = openPitContexts::decrementAndGet;
            try {
                if (openPitContexts.incrementAndGet() > maxOpenPitContext) {
                    throw new OpenSearchRejectedExecutionException(
                        "Trying to create too many Point In Time contexts. Must be less than or equal to: ["
                            + maxOpenPitContext
                            + "]. "
                            + "This limit can be set by changing the ["
                            + MAX_OPEN_PIT_CONTEXT.getKey()
                            + "] setting."
                    );
                }
                searcherSupplier = shard.acquireSearcherSupplier();
                final ShardSearchContextId id = new ShardSearchContextId(sessionId, idGenerator.incrementAndGet());
                readerContext = new PitReaderContext(id, indexService, shard, searcherSupplier, keepAlive.millis(), false);
                final ReaderContext finalReaderContext = readerContext;
                searcherSupplier = null; // transfer ownership to reader context

                searchOperationListener.onNewReaderContext(readerContext);
                searchOperationListener.onNewPitContext(finalReaderContext);

                readerContext.addOnClose(() -> {
                    searchOperationListener.onFreeReaderContext(finalReaderContext);
                    searchOperationListener.onFreePitContext(finalReaderContext);
                });
                readerContext.addOnClose(decreasePitContexts);
                // add the newly created pit reader context to active readers
                putReaderContext(readerContext);
                readerContext = null;
                listener.onResponse(finalReaderContext.id());
            } catch (Exception exc) {
                Releasables.closeWhileHandlingException(decreasePitContexts);
                Releasables.closeWhileHandlingException(searcherSupplier, readerContext);
                listener.onFailure(exc);
            }
        });
    }

    /**
     * Update PIT reader with pit id, keep alive and created time etc
     */
    public void updatePitIdAndKeepAlive(UpdatePitContextRequest request, ActionListener<UpdatePitContextResponse> listener) {
        checkPitKeepAliveLimit(request.getKeepAlive());
        PitReaderContext readerContext = getPitReaderContext(request.getSearchContextId());
        if (readerContext == null) {
            throw new SearchContextMissingException(request.getSearchContextId());
        }
        Releasable updatePit = null;
        try {
            updatePit = readerContext.updatePitIdAndKeepAlive(request.getKeepAlive(), request.getPitId(), request.getCreationTime());
            listener.onResponse(new UpdatePitContextResponse(request.getPitId(), request.getCreationTime(), request.getKeepAlive()));
        } catch (Exception e) {
            freeReaderContext(readerContext.id());
            listener.onFailure(e);
        } finally {
            if (updatePit != null) {
                updatePit.close();
            }
        }
    }

    /**
     * Returns pit reader context based on ID
     */
    public PitReaderContext getPitReaderContext(ShardSearchContextId id) {
        ReaderContext context = activeReaders.get(id.getId());
        if (context instanceof PitReaderContext) {
            return (PitReaderContext) context;
        }
        return null;
    }

    /**
     * This method returns all active PIT reader contexts
     */
    public List<ListPitInfo> getAllPITReaderContexts() {
        final List<ListPitInfo> pitContextsInfo = new ArrayList<>();
        for (ReaderContext ctx : activeReaders.values()) {
            if (ctx instanceof PitReaderContext) {
                final PitReaderContext context = (PitReaderContext) ctx;
                ListPitInfo pitInfo = new ListPitInfo(context.getPitId(), context.getCreationTime(), context.getKeepAlive());
                pitContextsInfo.add(pitInfo);
            }
        }
        return pitContextsInfo;
    }

    final SearchContext createContext(
        ReaderContext readerContext,
        ShardSearchRequest request,
        SearchShardTask task,
        boolean includeAggregations
    ) throws IOException {
        final DefaultSearchContext context = createSearchContext(readerContext, request, defaultSearchTimeout, false);
        try {
            if (request.scroll() != null) {
                context.scrollContext().scroll = request.scroll();
            }
            parseSource(context, request.source(), includeAggregations);

            // if the from and size are still not set, default them
            if (context.from() == -1) {
                context.from(DEFAULT_FROM);
            }
            if (context.size() == -1) {
                context.size(DEFAULT_SIZE);
            }
            context.setTask(task);

            // pre process
            queryPhase.preProcess(context);
        } catch (Exception e) {
            context.close();
            throw e;
        }

        return context;
    }

    public DefaultSearchContext createSearchContext(ShardSearchRequest request, TimeValue timeout, boolean validate) throws IOException {
        final IndexService indexService = indicesService.indexServiceSafe(request.shardId().getIndex());
        final IndexShard indexShard = indexService.getShard(request.shardId().getId());
        final Engine.SearcherSupplier reader = indexShard.acquireSearcherSupplier();
        final ShardSearchContextId id = new ShardSearchContextId(sessionId, idGenerator.incrementAndGet());
        try (ReaderContext readerContext = new ReaderContext(id, indexService, indexShard, reader, -1L, true)) {
            DefaultSearchContext searchContext = createSearchContext(readerContext, request, timeout, validate);
            searchContext.addReleasable(readerContext.markAsUsed(0L));
            return searchContext;
        }
    }

    public DefaultSearchContext createValidationContext(ShardSearchRequest request, TimeValue timeout) throws IOException {
        return createSearchContext(request, timeout, true);
    }

    public DefaultSearchContext createSearchContext(ShardSearchRequest request, TimeValue timeout) throws IOException {
        return createSearchContext(request, timeout, false);
    }

    private DefaultSearchContext createSearchContext(ReaderContext reader, ShardSearchRequest request, TimeValue timeout, boolean validate)
        throws IOException {
        boolean success = false;
        DefaultSearchContext searchContext = null;
        try {
            SearchShardTarget shardTarget = new SearchShardTarget(
                clusterService.localNode().getId(),
                reader.indexShard().shardId(),
                request.getClusterAlias(),
                OriginalIndices.NONE
            );
            searchContext = new DefaultSearchContext(
                reader,
                request,
                shardTarget,
                clusterService,
                bigArrays,
                threadPool::relativeTimeInMillis,
                timeout,
                fetchPhase,
                lowLevelCancellation,
                clusterService.state().nodes().getMinNodeVersion(),
                validate,
                indexSearcherExecutor,
                this::aggReduceContextBuilder
            );
            // we clone the query shard context here just for rewriting otherwise we
            // might end up with incorrect state since we are using now() or script services
            // during rewrite and normalized / evaluate templates etc.
            QueryShardContext context = new QueryShardContext(searchContext.getQueryShardContext());
            DerivedFieldResolver derivedFieldResolver = DerivedFieldResolverFactory.createResolver(
                searchContext.getQueryShardContext(),
                Optional.ofNullable(request.source()).map(SearchSourceBuilder::getDerivedFieldsObject).orElse(Collections.emptyMap()),
                Optional.ofNullable(request.source()).map(SearchSourceBuilder::getDerivedFields).orElse(Collections.emptyList()),
                context.getIndexSettings().isDerivedFieldAllowed() && allowDerivedField
            );
            context.setDerivedFieldResolver(derivedFieldResolver);
            searchContext.getQueryShardContext().setDerivedFieldResolver(derivedFieldResolver);
            Rewriteable.rewrite(request.getRewriteable(), context, true);
            assert searchContext.getQueryShardContext().isCacheable();
            success = true;
        } finally {
            if (success == false) {
                // we handle the case where `IndicesService#indexServiceSafe`or `IndexService#getShard`, or the DefaultSearchContext
                // constructor throws an exception since we would otherwise leak a searcher and this can have severe implications
                // (unable to obtain shard lock exceptions).
                IOUtils.closeWhileHandlingException(searchContext);
            }
        }
        return searchContext;
    }

    private void freeAllContextForIndex(Index index) {
        assert index != null;
        for (ReaderContext ctx : activeReaders.values()) {
            if (index.equals(ctx.indexShard().shardId().getIndex())) {
                freeReaderContext(ctx.id());
            }
        }
    }

    public boolean freeReaderContext(ShardSearchContextId contextId) {
        if (getReaderContext(contextId) != null) {
            try (ReaderContext context = removeReaderContext(contextId.getId())) {
                return context != null;
            }
        }
        return false;
    }

    public void freeAllScrollContexts() {
        for (ReaderContext readerContext : activeReaders.values()) {
            if (readerContext.scrollContext() != null) {
                freeReaderContext(readerContext.id());
            }
        }
    }

    /**
     * Free reader contexts if found
     * @return response with list of PIT IDs deleted and if operation is successful
     */
    public DeletePitResponse freeReaderContextsIfFound(List<PitSearchContextIdForNode> contextIds) {
        List<DeletePitInfo> deleteResults = new ArrayList<>();
        for (PitSearchContextIdForNode contextId : contextIds) {
            try {
                if (getReaderContext(contextId.getSearchContextIdForNode().getSearchContextId()) != null) {
                    try (ReaderContext context = removeReaderContext(contextId.getSearchContextIdForNode().getSearchContextId().getId())) {
                        PitReaderContext pitReaderContext = (PitReaderContext) context;
                        if (context == null) {
                            DeletePitInfo deletePitInfo = new DeletePitInfo(true, contextId.getPitId());
                            deleteResults.add(deletePitInfo);
                            continue;
                        }
                        String pitId = pitReaderContext.getPitId();
                        boolean success = context != null;
                        DeletePitInfo deletePitInfo = new DeletePitInfo(success, pitId);
                        deleteResults.add(deletePitInfo);
                    }
                } else {
                    // For search context missing cases, mark the operation as succeeded
                    DeletePitInfo deletePitInfo = new DeletePitInfo(true, contextId.getPitId());
                    deleteResults.add(deletePitInfo);
                }
            } catch (SearchContextMissingException e) {
                // For search context missing cases, mark the operation as succeeded
                DeletePitInfo deletePitInfo = new DeletePitInfo(true, contextId.getPitId());
                deleteResults.add(deletePitInfo);
            }
        }
        return new DeletePitResponse(deleteResults);
    }

    private long getKeepAlive(ShardSearchRequest request) {
        if (request.scroll() != null) {
            return getScrollKeepAlive(request.scroll());
        } else if (request.keepAlive() != null) {
            if (getReaderContext(request.readerId()) instanceof PitReaderContext) {
                checkPitKeepAliveLimit(request.keepAlive().millis());
            } else {
                checkKeepAliveLimit(request.keepAlive().millis());
            }
            return request.keepAlive().getMillis();
        } else {
            return request.readerId() == null ? defaultKeepAlive : -1;
        }
    }

    private long getScrollKeepAlive(Scroll scroll) {
        if (scroll != null && scroll.keepAlive() != null) {
            checkKeepAliveLimit(scroll.keepAlive().millis());
            return scroll.keepAlive().getMillis();
        }
        return defaultKeepAlive;
    }

    private void checkKeepAliveLimit(long keepAlive) {
        if (keepAlive > maxKeepAlive) {
            throw new IllegalArgumentException(
                "Keep alive for request ("
                    + TimeValue.timeValueMillis(keepAlive)
                    + ") is too large. "
                    + "It must be less than ("
                    + TimeValue.timeValueMillis(maxKeepAlive)
                    + "). "
                    + "This limit can be set by changing the ["
                    + MAX_KEEPALIVE_SETTING.getKey()
                    + "] cluster level setting."
            );
        }
    }

    /**
     * check if request keep alive is greater than max keep alive
     */
    private void checkPitKeepAliveLimit(long keepAlive) {
        if (keepAlive > maxPitKeepAlive) {
            throw new IllegalArgumentException(
                "Keep alive for request ("
                    + TimeValue.timeValueMillis(keepAlive)
                    + ") is too large. "
                    + "It must be less than ("
                    + TimeValue.timeValueMillis(maxPitKeepAlive)
                    + "). "
                    + "This limit can be set by changing the ["
                    + MAX_PIT_KEEPALIVE_SETTING.getKey()
                    + "] cluster level setting."
            );
        }
    }

    private <T> ActionListener<T> wrapFailureListener(ActionListener<T> listener, ReaderContext context, Releasable releasable) {
        return new ActionListener<T>() {
            @Override
            public void onResponse(T resp) {
                Releasables.close(releasable);
                listener.onResponse(resp);
            }

            @Override
            public void onFailure(Exception exc) {
                processFailure(context, exc);
                Releasables.close(releasable);
                listener.onFailure(exc);
            }
        };
    }

    private boolean isScrollContext(ReaderContext context) {
        return context instanceof LegacyReaderContext && context.singleSession() == false;
    }

    private void processFailure(ReaderContext context, Exception exc) {
        if (context.singleSession() || isScrollContext(context)) {
            // we release the reader on failure if the request is a normal search or a scroll
            freeReaderContext(context.id());
        }
        try {
            if (Lucene.isCorruptionException(exc)) {
                context.indexShard().failShard("search execution corruption failure", exc);
            }
        } catch (Exception inner) {
            inner.addSuppressed(exc);
            logger.warn("failed to process shard failure to (potentially) send back shard failure on corruption", inner);
        }
    }

    private void parseSource(DefaultSearchContext context, SearchSourceBuilder source, boolean includeAggregations) {
        // nothing to parse...
        if (source == null) {
            context.evaluateRequestShouldUseConcurrentSearch();
            return;
        }
<<<<<<< HEAD
=======

>>>>>>> a1387578
        // Can be marked false for majority cases for which star-tree cannot be used
        // Will save checking the criteria later and we can have a limit on what search requests are supported
        // As we increment the cases where star-tree can be used, this can be set back to true
        boolean canUseStarTree = context.mapperService().isCompositeIndexPresent();

        SearchShardTarget shardTarget = context.shardTarget();
        QueryShardContext queryShardContext = context.getQueryShardContext();
        context.from(source.from());
        context.size(source.size());
        Map<String, InnerHitContextBuilder> innerHitBuilders = new HashMap<>();
        if (source.query() != null) {
            canUseStarTree = false;
            InnerHitContextBuilder.extractInnerHits(source.query(), innerHitBuilders);
            context.parsedQuery(queryShardContext.toQuery(source.query()));
        }
        if (source.postFilter() != null) {
            InnerHitContextBuilder.extractInnerHits(source.postFilter(), innerHitBuilders);
            context.parsedPostFilter(queryShardContext.toQuery(source.postFilter()));
        }
        if (innerHitBuilders.size() > 0) {
            for (Map.Entry<String, InnerHitContextBuilder> entry : innerHitBuilders.entrySet()) {
                try {
                    entry.getValue().build(context, context.innerHits());
                } catch (IOException e) {
                    throw new SearchException(shardTarget, "failed to build inner_hits", e);
                }
            }
        }
        if (source.sorts() != null) {
            try {
                Optional<SortAndFormats> optionalSort = SortBuilder.buildSort(source.sorts(), context.getQueryShardContext());
                optionalSort.ifPresent(context::sort);
            } catch (IOException e) {
                throw new SearchException(shardTarget, "failed to create sort elements", e);
            }
        }
        context.trackScores(source.trackScores());
        context.includeNamedQueriesScore(source.includeNamedQueriesScore());
        if (source.trackTotalHitsUpTo() != null
            && source.trackTotalHitsUpTo() != SearchContext.TRACK_TOTAL_HITS_ACCURATE
            && context.scrollContext() != null) {
            throw new SearchException(shardTarget, "disabling [track_total_hits] is not allowed in a scroll context");
        }
        if (source.trackTotalHitsUpTo() != null) {
            context.trackTotalHitsUpTo(source.trackTotalHitsUpTo());
        }
        if (source.minScore() != null) {
            context.minimumScore(source.minScore());
        }
        if (source.timeout() != null) {
            context.timeout(source.timeout());
        }
        context.terminateAfter(source.terminateAfter());
        if (source.aggregations() != null && includeAggregations) {
            try {
                AggregatorFactories factories = source.aggregations().build(queryShardContext, null);
                context.aggregations(new SearchContextAggregations(factories, multiBucketConsumerService.create()));
            } catch (IOException e) {
                throw new AggregationInitializationException("Failed to create aggregators", e);
            }
        }
        if (source.suggest() != null) {
            try {
                context.suggest(source.suggest().build(queryShardContext));
            } catch (IOException e) {
                throw new SearchException(shardTarget, "failed to create SuggestionSearchContext", e);
            }
        }
        if (source.rescores() != null) {
            try {
                for (RescorerBuilder<?> rescore : source.rescores()) {
                    context.addRescore(rescore.buildContext(queryShardContext));
                }
            } catch (IOException e) {
                throw new SearchException(shardTarget, "failed to create RescoreSearchContext", e);
            }
        }
        if (source.explain() != null) {
            context.explain(source.explain());
        }
        if (source.fetchSource() != null) {
            context.fetchSourceContext(source.fetchSource());
        }
        if (source.docValueFields() != null) {
            FetchDocValuesContext docValuesContext = FetchDocValuesContext.create(
                context.mapperService()::simpleMatchToFullName,
                context.mapperService().getIndexSettings().getMaxDocvalueFields(),
                source.docValueFields()
            );
            context.docValuesContext(docValuesContext);
        }
        if (source.fetchFields() != null) {
            FetchFieldsContext fetchFieldsContext = new FetchFieldsContext(source.fetchFields());
            context.fetchFieldsContext(fetchFieldsContext);
        }
        if (source.highlighter() != null) {
            HighlightBuilder highlightBuilder = source.highlighter();
            try {
                context.highlight(highlightBuilder.build(queryShardContext));
            } catch (IOException e) {
                throw new SearchException(shardTarget, "failed to create SearchContextHighlighter", e);
            }
        }
        if (source.scriptFields() != null && source.size() != 0) {
            int maxAllowedScriptFields = context.mapperService().getIndexSettings().getMaxScriptFields();
            if (source.scriptFields().size() > maxAllowedScriptFields) {
                throw new IllegalArgumentException(
                    "Trying to retrieve too many script_fields. Must be less than or equal to: ["
                        + maxAllowedScriptFields
                        + "] but was ["
                        + source.scriptFields().size()
                        + "]. This limit can be set by changing the ["
                        + IndexSettings.MAX_SCRIPT_FIELDS_SETTING.getKey()
                        + "] index level setting."
                );
            }
            for (org.opensearch.search.builder.SearchSourceBuilder.ScriptField field : source.scriptFields()) {
                FieldScript.Factory factory = scriptService.compile(field.script(), FieldScript.CONTEXT);
                SearchLookup lookup = context.getQueryShardContext().lookup();
                FieldScript.LeafFactory searchScript = factory.newFactory(field.script().getParams(), lookup);
                context.scriptFields().add(new ScriptField(field.fieldName(), searchScript, field.ignoreFailure()));
            }
        }
        if (source.ext() != null) {
            for (SearchExtBuilder searchExtBuilder : source.ext()) {
                context.addSearchExt(searchExtBuilder);
            }
        }
        if (source.version() != null) {
            context.version(source.version());
        }

        if (source.seqNoAndPrimaryTerm() != null) {
            context.seqNoAndPrimaryTerm(source.seqNoAndPrimaryTerm());
        }

        if (source.stats() != null) {
            context.groupStats(source.stats());
        }
        if (CollectionUtils.isEmpty(source.searchAfter()) == false) {
            if (context.scrollContext() != null) {
                throw new SearchException(shardTarget, "`search_after` cannot be used in a scroll context.");
            }
            if (context.from() > 0) {
                throw new SearchException(shardTarget, "`from` parameter must be set to 0 when `search_after` is used.");
            }
            FieldDoc fieldDoc = SearchAfterBuilder.buildFieldDoc(context.sort(), source.searchAfter());
            context.searchAfter(fieldDoc);
        }

        if (source.slice() != null) {
            if (context.scrollContext() == null && !(context.readerContext() instanceof PitReaderContext)) {
                throw new SearchException(shardTarget, "`slice` cannot be used outside of a scroll context or PIT context");
            }
            context.sliceBuilder(source.slice());
        }

        if (source.storedFields() != null) {
            if (source.storedFields().fetchFields() == false) {
                if (context.sourceRequested()) {
                    throw new SearchException(shardTarget, "[stored_fields] cannot be disabled if [_source] is requested");
                }
                if (context.fetchFieldsContext() != null) {
                    throw new SearchException(shardTarget, "[stored_fields] cannot be disabled when using the [fields] option");
                }
            }
            context.storedFieldsContext(source.storedFields());
        }

        if (source.collapse() != null) {
            if (context.scrollContext() != null) {
                throw new SearchException(shardTarget, "cannot use `collapse` in a scroll context");
            }
            if (context.searchAfter() != null) {
                throw new SearchException(shardTarget, "cannot use `collapse` in conjunction with `search_after`");
            }
            if (context.rescore() != null && context.rescore().isEmpty() == false) {
                throw new SearchException(shardTarget, "cannot use `collapse` in conjunction with `rescore`");
            }
            final CollapseContext collapseContext = source.collapse().build(queryShardContext);
            context.collapse(collapseContext);
        }
        context.evaluateRequestShouldUseConcurrentSearch();
        if (source.profile()) {
            context.setProfilers(new Profilers(context.searcher(), context.shouldUseConcurrentSearch()));
        }

        if (canUseStarTree) {
            try {
<<<<<<< HEAD
                setStarTreeQuery(context, queryShardContext, source);
                logger.info("using star tree");
            } catch (IOException e) {
                logger.info("not using star tree");
            }
        }
    }

    private boolean setStarTreeQuery(SearchContext context, QueryShardContext queryShardContext, SearchSourceBuilder source)
        throws IOException {
=======
                if (setStarTreeQuery(context, queryShardContext, source)) {
                    logger.info("Star Tree will be used in execution");
                };
            } catch (IOException e) {
                logger.info("Cannot use star-tree");
            }

        }
    }

    private boolean setStarTreeQuery(SearchContext context, QueryShardContext queryShardContext, SearchSourceBuilder source) throws IOException {

        // TODO: (finish)
        //  1. Check criteria for star-tree query / aggregation formation
        //  2: Set StarTree Query & Star Tree Aggregator here
>>>>>>> a1387578

        if (source.aggregations() == null) {
            return false;
        }

<<<<<<< HEAD
        // TODO: Support for multiple startrees
        CompositeDataCubeFieldType compositeMappedFieldType = (StarTreeMapper.StarTreeFieldType) context.mapperService()
            .getCompositeFieldTypes()
            .iterator()
            .next();
        CompositeIndexFieldInfo starTree = new CompositeIndexFieldInfo(
            compositeMappedFieldType.name(),
            compositeMappedFieldType.getCompositeIndexType()
        );

        ParsedQuery parsedQuery = queryShardContext.toStarTreeQuery(starTree, source.query(), context.query());
        AggregatorFactory aggregatorFactory = context.aggregations().factories().getFactories()[0];
        if (!(aggregatorFactory instanceof ValuesSourceAggregatorFactory
            && aggregatorFactory.getSubFactories().getFactories().length == 0)) {
            return false;
        }

        if (queryShardContext.validateStarTreeMetricSuport(compositeMappedFieldType, aggregatorFactory)) {
            context.parsedQuery(parsedQuery);
        }

=======
        context.parsedQuery(queryShardContext.toStarTreeQuery(null, Set.of("sum_status")));

        StarTreeAggregatorFactory factory = new StarTreeAggregatorFactory("sum_status", queryShardContext, null, null, null, List.of("status"), List.of("sum"));
        StarTreeAggregatorFactory[] factories = {factory};
        AggregatorFactories aggregatorFactories = new AggregatorFactories(factories);

        context.aggregations(new SearchContextAggregations(aggregatorFactories, multiBucketConsumerService.create()));

//        StarTreeAggregatorFactory factory = new StarTreeAggregatorFactory()
>>>>>>> a1387578
        return true;
    }

    /**
     * Shortcut ids to load, we load only "from" and up to "size". The phase controller
     * handles this as well since the result is always size * shards for Q_T_F
     */
    private void shortcutDocIdsToLoad(SearchContext context) {
        final int[] docIdsToLoad;
        int docsOffset = 0;
        final Suggest suggest = context.queryResult().suggest();
        int numSuggestDocs = 0;
        final List<CompletionSuggestion> completionSuggestions;
        if (suggest != null && suggest.hasScoreDocs()) {
            completionSuggestions = suggest.filter(CompletionSuggestion.class);
            for (CompletionSuggestion completionSuggestion : completionSuggestions) {
                numSuggestDocs += completionSuggestion.getOptions().size();
            }
        } else {
            completionSuggestions = Collections.emptyList();
        }
        if (context.request().scroll() != null) {
            TopDocs topDocs = context.queryResult().topDocs().topDocs;
            docIdsToLoad = new int[topDocs.scoreDocs.length + numSuggestDocs];
            for (int i = 0; i < topDocs.scoreDocs.length; i++) {
                docIdsToLoad[docsOffset++] = topDocs.scoreDocs[i].doc;
            }
        } else {
            TopDocs topDocs = context.queryResult().topDocs().topDocs;
            if (topDocs.scoreDocs.length < context.from()) {
                // no more docs...
                docIdsToLoad = new int[numSuggestDocs];
            } else {
                int totalSize = context.from() + context.size();
                docIdsToLoad = new int[Math.min(topDocs.scoreDocs.length - context.from(), context.size()) + numSuggestDocs];
                for (int i = context.from(); i < Math.min(totalSize, topDocs.scoreDocs.length); i++) {
                    docIdsToLoad[docsOffset++] = topDocs.scoreDocs[i].doc;
                }
            }
        }
        for (CompletionSuggestion completionSuggestion : completionSuggestions) {
            for (CompletionSuggestion.Entry.Option option : completionSuggestion.getOptions()) {
                docIdsToLoad[docsOffset++] = option.getDoc().doc;
            }
        }
        context.docIdsToLoad(docIdsToLoad, 0, docIdsToLoad.length);
    }

    private void processScroll(InternalScrollSearchRequest request, ReaderContext reader, SearchContext context) {
        // process scroll
        context.from(context.from() + context.size());
        context.scrollContext().scroll = request.scroll();
    }

    /**
     * Returns the number of active contexts in this
     * SearchService
     */
    public int getActiveContexts() {
        return this.activeReaders.size();
    }

    public ResponseCollectorService getResponseCollectorService() {
        return this.responseCollectorService;
    }

    class Reaper implements Runnable {
        @Override
        public void run() {
            for (ReaderContext context : activeReaders.values()) {
                if (context.isExpired()) {
                    logger.debug("freeing search context [{}]", context.id());
                    freeReaderContext(context.id());
                }
            }
        }
    }

    public AliasFilter buildAliasFilter(ClusterState state, String index, Set<String> resolvedExpressions) {
        return indicesService.buildAliasFilter(state, index, resolvedExpressions);
    }

    public void canMatch(ShardSearchRequest request, ActionListener<CanMatchResponse> listener) {
        try {
            listener.onResponse(canMatch(request));
        } catch (IOException e) {
            listener.onFailure(e);
        }
    }

    /**
     * This method uses a lightweight searcher without wrapping (i.e., not open a full reader on frozen indices) to rewrite the query
     * to check if the query can match any documents. This method can have false positives while if it returns {@code false} the query
     * won't match any documents on the current shard.
     */
    public CanMatchResponse canMatch(ShardSearchRequest request) throws IOException {
        return canMatch(request, true);
    }

    private CanMatchResponse canMatch(ShardSearchRequest request, boolean checkRefreshPending) throws IOException {
        assert request.searchType() == SearchType.QUERY_THEN_FETCH : "unexpected search type: " + request.searchType();
        final ReaderContext readerContext = request.readerId() != null ? findReaderContext(request.readerId(), request) : null;
        final Releasable markAsUsed = readerContext != null ? readerContext.markAsUsed(getKeepAlive(request)) : () -> {};
        try (Releasable ignored = markAsUsed) {
            final IndexService indexService;
            final Engine.Searcher canMatchSearcher;
            final boolean hasRefreshPending;
            if (readerContext != null) {
                indexService = readerContext.indexService();
                canMatchSearcher = readerContext.acquireSearcher(Engine.CAN_MATCH_SEARCH_SOURCE);
                hasRefreshPending = false;
            } else {
                indexService = indicesService.indexServiceSafe(request.shardId().getIndex());
                IndexShard indexShard = indexService.getShard(request.shardId().getId());
                hasRefreshPending = indexShard.hasRefreshPending() && checkRefreshPending;
                canMatchSearcher = indexShard.acquireSearcher(Engine.CAN_MATCH_SEARCH_SOURCE);
            }

            try (Releasable ignored2 = canMatchSearcher) {
                QueryShardContext context = indexService.newQueryShardContext(
                    request.shardId().id(),
                    canMatchSearcher,
                    request::nowInMillis,
                    request.getClusterAlias()
                );
                Rewriteable.rewrite(request.getRewriteable(), context, false);
                final boolean aliasFilterCanMatch = request.getAliasFilter().getQueryBuilder() instanceof MatchNoneQueryBuilder == false;
                FieldSortBuilder sortBuilder = FieldSortBuilder.getPrimaryFieldSortOrNull(request.source());
                MinAndMax<?> minMax = sortBuilder != null ? FieldSortBuilder.getMinMaxOrNull(context, sortBuilder) : null;
                boolean canMatch;
                if (canRewriteToMatchNone(request.source())) {
                    QueryBuilder queryBuilder = request.source().query();
                    canMatch = aliasFilterCanMatch && queryBuilder instanceof MatchNoneQueryBuilder == false;
                } else {
                    // null query means match_all
                    canMatch = aliasFilterCanMatch;
                }
                final FieldDoc searchAfterFieldDoc = getSearchAfterFieldDoc(request, context);
                final Integer trackTotalHitsUpto = request.source() == null ? null : request.source().trackTotalHitsUpTo();
                canMatch = canMatch && canMatchSearchAfter(searchAfterFieldDoc, minMax, sortBuilder, trackTotalHitsUpto);

                return new CanMatchResponse(canMatch || hasRefreshPending, minMax);
            }
        }
    }

    public static boolean canMatchSearchAfter(
        FieldDoc searchAfter,
        MinAndMax<?> minMax,
        FieldSortBuilder primarySortField,
        Integer trackTotalHitsUpto
    ) {
        // Check for sort.missing == null, since in case of missing values sort queries, if segment/shard's min/max
        // is out of search_after range, it still should be printed and hence we should not skip segment/shard.
        // Skipping search on shard/segment entirely can cause mismatch on total_tracking_hits, hence skip only if
        // track_total_hits is false.
        if (searchAfter != null
            && minMax != null
            && primarySortField != null
            && primarySortField.missing() == null
            && Objects.equals(trackTotalHitsUpto, SearchContext.TRACK_TOTAL_HITS_DISABLED)) {
            final Object searchAfterPrimary = searchAfter.fields[0];
            if (primarySortField.order() == SortOrder.DESC) {
                if (minMax.compareMin(searchAfterPrimary) > 0) {
                    // In Desc order, if segment/shard minimum is gt search_after, the segment/shard won't be competitive
                    return false;
                }
            } else {
                if (minMax.compareMax(searchAfterPrimary) < 0) {
                    // In ASC order, if segment/shard maximum is lt search_after, the segment/shard won't be competitive
                    return false;
                }
            }
        }
        return true;
    }

    private static FieldDoc getSearchAfterFieldDoc(ShardSearchRequest request, QueryShardContext context) throws IOException {
        if (context != null && request != null && request.source() != null && request.source().sorts() != null) {
            final List<SortBuilder<?>> sorts = request.source().sorts();
            final Object[] searchAfter = request.source().searchAfter();
            final Optional<SortAndFormats> sortOpt = SortBuilder.buildSort(sorts, context);
            if (sortOpt.isPresent() && !CollectionUtils.isEmpty(searchAfter)) {
                return SearchAfterBuilder.buildFieldDoc(sortOpt.get(), searchAfter);
            }
        }
        return null;
    }

    /**
     * Returns true iff the given search source builder can be early terminated by rewriting to a match none query. Or in other words
     * if the execution of the search request can be early terminated without executing it. This is for instance not possible if
     * a global aggregation is part of this request or if there is a suggest builder present.
     */
    public static boolean canRewriteToMatchNone(SearchSourceBuilder source) {
        if (source == null || source.query() == null || source.query() instanceof MatchAllQueryBuilder || source.suggest() != null) {
            return false;
        }
        AggregatorFactories.Builder aggregations = source.aggregations();
        return aggregations == null || aggregations.mustVisitAllDocs() == false;
    }

    private void rewriteAndFetchShardRequest(IndexShard shard, ShardSearchRequest request, ActionListener<ShardSearchRequest> listener) {
        ActionListener<Rewriteable> actionListener = ActionListener.wrap(r -> {
            if (request.readerId() != null) {
                listener.onResponse(request);
            } else {
                // now we need to check if there is a pending refresh and register
                shard.awaitShardSearchActive(b -> listener.onResponse(request));
            }
        }, listener::onFailure);
        // we also do rewrite on the coordinating node (TransportSearchService) but we also need to do it here for BWC as well as
        // AliasFilters that might need to be rewritten. These are edge-cases but we are every efficient doing the rewrite here so it's not
        // adding a lot of overhead
        Rewriteable.rewriteAndFetch(request.getRewriteable(), indicesService.getRewriteContext(request::nowInMillis), actionListener);
    }

    /**
     * Returns a new {@link QueryRewriteContext} with the given {@code now} provider
     */
    public QueryRewriteContext getRewriteContext(LongSupplier nowInMillis) {
        return indicesService.getRewriteContext(nowInMillis);
    }

    /**
     * Returns a new {@link QueryRewriteContext} for query validation with the given {@code now} provider
     */
    public QueryRewriteContext getValidationRewriteContext(LongSupplier nowInMillis) {
        return indicesService.getValidationRewriteContext(nowInMillis);
    }

    public IndicesService getIndicesService() {
        return indicesService;
    }

    /**
     * Returns a builder for {@link InternalAggregation.ReduceContext}. This
     * builder retains a reference to the provided {@link SearchSourceBuilder}.
     */
    public InternalAggregation.ReduceContextBuilder aggReduceContextBuilder(SearchSourceBuilder searchSourceBuilder) {
        return new InternalAggregation.ReduceContextBuilder() {
            @Override
            public InternalAggregation.ReduceContext forPartialReduction() {
                return InternalAggregation.ReduceContext.forPartialReduction(
                    bigArrays,
                    scriptService,
                    () -> requestToPipelineTree(searchSourceBuilder)
                );
            }

            @Override
            public ReduceContext forFinalReduction() {
                PipelineTree pipelineTree = requestToPipelineTree(searchSourceBuilder);
                return InternalAggregation.ReduceContext.forFinalReduction(
                    bigArrays,
                    scriptService,
                    multiBucketConsumerService.create(),
                    pipelineTree
                );
            }
        };
    }

    private static PipelineTree requestToPipelineTree(SearchSourceBuilder searchSourceBuilder) {
        if (searchSourceBuilder == null || searchSourceBuilder.aggregations() == null) {
            return PipelineTree.EMPTY;
        }
        return searchSourceBuilder.aggregations().buildPipelineTree();
    }

    /**
     * Search phase result that can match a response
     *
     * @opensearch.internal
     */
    public static final class CanMatchResponse extends SearchPhaseResult {
        private final boolean canMatch;
        private final MinAndMax<?> estimatedMinAndMax;

        public CanMatchResponse(StreamInput in) throws IOException {
            super(in);
            this.canMatch = in.readBoolean();
            this.estimatedMinAndMax = in.readOptionalWriteable(MinAndMax::new);
        }

        public CanMatchResponse(boolean canMatch, MinAndMax<?> estimatedMinAndMax) {
            this.canMatch = canMatch;
            this.estimatedMinAndMax = estimatedMinAndMax;
        }

        @Override
        public void writeTo(StreamOutput out) throws IOException {
            super.writeTo(out);
            out.writeBoolean(canMatch);
            out.writeOptionalWriteable(estimatedMinAndMax);
        }

        public boolean canMatch() {
            return canMatch;
        }

        public MinAndMax<?> estimatedMinAndMax() {
            return estimatedMinAndMax;
        }
    }

    /**
     * This helper class ensures we only execute either the success or the failure path for {@link SearchOperationListener}.
     * This is crucial for some implementations like {@link org.opensearch.index.search.stats.ShardSearchStats}.
     */
    private static final class SearchOperationListenerExecutor implements AutoCloseable {
        private final SearchOperationListener listener;
        private final SearchContext context;
        private final long time;
        private final boolean fetch;
        private long afterQueryTime = -1;
        private boolean closed = false;

        SearchOperationListenerExecutor(SearchContext context) {
            this(context, false, System.nanoTime());
        }

        SearchOperationListenerExecutor(SearchContext context, boolean fetch, long startTime) {
            this.listener = context.indexShard().getSearchOperationListener();
            this.context = context;
            time = startTime;
            this.fetch = fetch;
            if (fetch) {
                listener.onPreFetchPhase(context);
            } else {
                listener.onPreQueryPhase(context);
            }
        }

        long success() {
            return afterQueryTime = System.nanoTime();
        }

        @Override
        public void close() {
            assert closed == false : "already closed - while technically ok double closing is a likely a bug in this case";
            if (closed == false) {
                closed = true;
                if (afterQueryTime != -1) {
                    if (fetch) {
                        listener.onFetchPhase(context, afterQueryTime - time);
                    } else {
                        listener.onQueryPhase(context, afterQueryTime - time);
                    }
                } else {
                    if (fetch) {
                        listener.onFailedFetchPhase(context);
                    } else {
                        listener.onFailedQueryPhase(context);
                    }
                }
            }
        }
    }
}<|MERGE_RESOLUTION|>--- conflicted
+++ resolved
@@ -107,12 +107,7 @@
 import org.opensearch.search.aggregations.MultiBucketConsumerService;
 import org.opensearch.search.aggregations.SearchContextAggregations;
 import org.opensearch.search.aggregations.pipeline.PipelineAggregator.PipelineTree;
-<<<<<<< HEAD
 import org.opensearch.search.aggregations.support.ValuesSourceAggregatorFactory;
-=======
-import org.opensearch.search.aggregations.startree.StarTreeAggregator;
-import org.opensearch.search.aggregations.startree.StarTreeAggregatorFactory;
->>>>>>> a1387578
 import org.opensearch.search.builder.SearchSourceBuilder;
 import org.opensearch.search.collapse.CollapseContext;
 import org.opensearch.search.dfs.DfsPhase;
@@ -1326,10 +1321,7 @@
             context.evaluateRequestShouldUseConcurrentSearch();
             return;
         }
-<<<<<<< HEAD
-=======
-
->>>>>>> a1387578
+
         // Can be marked false for majority cases for which star-tree cannot be used
         // Will save checking the criteria later and we can have a limit on what search requests are supported
         // As we increment the cases where star-tree can be used, this can be set back to true
@@ -1519,7 +1511,6 @@
 
         if (canUseStarTree) {
             try {
-<<<<<<< HEAD
                 setStarTreeQuery(context, queryShardContext, source);
                 logger.info("using star tree");
             } catch (IOException e) {
@@ -1530,29 +1521,10 @@
 
     private boolean setStarTreeQuery(SearchContext context, QueryShardContext queryShardContext, SearchSourceBuilder source)
         throws IOException {
-=======
-                if (setStarTreeQuery(context, queryShardContext, source)) {
-                    logger.info("Star Tree will be used in execution");
-                };
-            } catch (IOException e) {
-                logger.info("Cannot use star-tree");
-            }
-
-        }
-    }
-
-    private boolean setStarTreeQuery(SearchContext context, QueryShardContext queryShardContext, SearchSourceBuilder source) throws IOException {
-
-        // TODO: (finish)
-        //  1. Check criteria for star-tree query / aggregation formation
-        //  2: Set StarTree Query & Star Tree Aggregator here
->>>>>>> a1387578
-
         if (source.aggregations() == null) {
             return false;
         }
 
-<<<<<<< HEAD
         // TODO: Support for multiple startrees
         CompositeDataCubeFieldType compositeMappedFieldType = (StarTreeMapper.StarTreeFieldType) context.mapperService()
             .getCompositeFieldTypes()
@@ -1573,18 +1545,6 @@
         if (queryShardContext.validateStarTreeMetricSuport(compositeMappedFieldType, aggregatorFactory)) {
             context.parsedQuery(parsedQuery);
         }
-
-=======
-        context.parsedQuery(queryShardContext.toStarTreeQuery(null, Set.of("sum_status")));
-
-        StarTreeAggregatorFactory factory = new StarTreeAggregatorFactory("sum_status", queryShardContext, null, null, null, List.of("status"), List.of("sum"));
-        StarTreeAggregatorFactory[] factories = {factory};
-        AggregatorFactories aggregatorFactories = new AggregatorFactories(factories);
-
-        context.aggregations(new SearchContextAggregations(aggregatorFactories, multiBucketConsumerService.create()));
-
-//        StarTreeAggregatorFactory factory = new StarTreeAggregatorFactory()
->>>>>>> a1387578
         return true;
     }
 
