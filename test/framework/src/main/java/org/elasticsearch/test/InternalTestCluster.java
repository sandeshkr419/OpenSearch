/*
 * Licensed to Elasticsearch under one or more contributor
 * license agreements. See the NOTICE file distributed with
 * this work for additional information regarding copyright
 * ownership. Elasticsearch licenses this file to you under
 * the Apache License, Version 2.0 (the "License"); you may
 * not use this file except in compliance with the License.
 * You may obtain a copy of the License at
 *
 *    http://www.apache.org/licenses/LICENSE-2.0
 *
 * Unless required by applicable law or agreed to in writing,
 * software distributed under the License is distributed on an
 * "AS IS" BASIS, WITHOUT WARRANTIES OR CONDITIONS OF ANY
 * KIND, either express or implied.  See the License for the
 * specific language governing permissions and limitations
 * under the License.
 */
package org.elasticsearch.test;

import com.carrotsearch.randomizedtesting.RandomizedTest;
import com.carrotsearch.randomizedtesting.SeedUtils;
import com.carrotsearch.randomizedtesting.SysGlobals;
import com.carrotsearch.randomizedtesting.generators.RandomNumbers;
import com.carrotsearch.randomizedtesting.generators.RandomPicks;
import com.carrotsearch.randomizedtesting.generators.RandomStrings;

import org.apache.logging.log4j.Logger;
import org.apache.lucene.store.StoreRateLimiting;
import org.apache.lucene.util.IOUtils;
import org.elasticsearch.ElasticsearchException;
import org.elasticsearch.Version;
import org.elasticsearch.action.admin.cluster.health.ClusterHealthResponse;
import org.elasticsearch.action.admin.cluster.node.stats.NodeStats;
import org.elasticsearch.action.admin.cluster.node.tasks.list.ListTasksResponse;
import org.elasticsearch.action.admin.indices.stats.CommonStatsFlags;
import org.elasticsearch.action.admin.indices.stats.CommonStatsFlags.Flag;
import org.elasticsearch.action.support.replication.ReplicationTask;
import org.elasticsearch.client.Client;
import org.elasticsearch.client.transport.TransportClient;
import org.elasticsearch.cluster.ClusterName;
import org.elasticsearch.cluster.ClusterState;
import org.elasticsearch.cluster.action.index.MappingUpdatedAction;
import org.elasticsearch.cluster.metadata.IndexMetaData;
import org.elasticsearch.cluster.node.DiscoveryNode;
import org.elasticsearch.cluster.node.DiscoveryNode.Role;
import org.elasticsearch.cluster.node.DiscoveryNodes;
import org.elasticsearch.cluster.routing.OperationRouting;
import org.elasticsearch.cluster.routing.ShardRouting;
import org.elasticsearch.cluster.routing.allocation.DiskThresholdSettings;
import org.elasticsearch.cluster.routing.allocation.decider.ThrottlingAllocationDecider;
import org.elasticsearch.cluster.service.ClusterService;
import org.elasticsearch.common.Nullable;
import org.elasticsearch.common.Strings;
import org.elasticsearch.common.breaker.CircuitBreaker;
import org.elasticsearch.common.io.FileSystemUtils;
import org.elasticsearch.common.lease.Releasables;
import org.elasticsearch.common.logging.Loggers;
import org.elasticsearch.common.network.NetworkModule;
import org.elasticsearch.common.settings.Settings;
import org.elasticsearch.common.settings.Settings.Builder;
import org.elasticsearch.common.transport.TransportAddress;
import org.elasticsearch.common.unit.ByteSizeUnit;
import org.elasticsearch.common.unit.ByteSizeValue;
import org.elasticsearch.common.unit.TimeValue;
import org.elasticsearch.common.util.PageCacheRecycler;
import org.elasticsearch.common.util.concurrent.EsExecutors;
import org.elasticsearch.common.util.concurrent.ThreadContext;
import org.elasticsearch.common.xcontent.XContentBuilder;
import org.elasticsearch.common.xcontent.XContentFactory;
import org.elasticsearch.discovery.DiscoverySettings;
import org.elasticsearch.env.Environment;
import org.elasticsearch.env.NodeEnvironment;
import org.elasticsearch.env.ShardLockObtainFailedException;
import org.elasticsearch.http.HttpServerTransport;
import org.elasticsearch.index.Index;
import org.elasticsearch.index.IndexService;
import org.elasticsearch.index.engine.CommitStats;
import org.elasticsearch.index.engine.Engine;
import org.elasticsearch.index.shard.IndexShard;
import org.elasticsearch.index.shard.ShardId;
import org.elasticsearch.index.store.IndexStoreConfig;
import org.elasticsearch.indices.IndicesService;
import org.elasticsearch.indices.breaker.CircuitBreakerService;
import org.elasticsearch.indices.breaker.HierarchyCircuitBreakerService;
import org.elasticsearch.indices.fielddata.cache.IndicesFieldDataCache;
import org.elasticsearch.indices.recovery.RecoverySettings;
import org.elasticsearch.node.MockNode;
import org.elasticsearch.node.Node;
import org.elasticsearch.node.NodeValidationException;
import org.elasticsearch.node.service.NodeService;
import org.elasticsearch.plugins.Plugin;
import org.elasticsearch.script.ScriptService;
import org.elasticsearch.search.SearchService;
import org.elasticsearch.tasks.TaskInfo;
import org.elasticsearch.tasks.TaskManager;
import org.elasticsearch.test.disruption.ServiceDisruptionScheme;
import org.elasticsearch.test.transport.MockTransportService;
import org.elasticsearch.transport.MockTransportClient;
import org.elasticsearch.transport.TcpTransport;
import org.elasticsearch.transport.Transport;
import org.elasticsearch.transport.TransportService;
import org.elasticsearch.transport.TransportSettings;
import org.junit.Assert;

import java.io.Closeable;
import java.io.IOException;
import java.net.InetSocketAddress;
import java.nio.file.Path;
import java.util.ArrayList;
import java.util.Arrays;
import java.util.Collection;
import java.util.Collections;
import java.util.HashMap;
import java.util.HashSet;
import java.util.Iterator;
import java.util.List;
import java.util.Map;
import java.util.NavigableMap;
import java.util.Random;
import java.util.Set;
import java.util.TreeMap;
import java.util.concurrent.ExecutionException;
import java.util.concurrent.ExecutorService;
import java.util.concurrent.Future;
import java.util.concurrent.TimeUnit;
import java.util.concurrent.atomic.AtomicBoolean;
import java.util.concurrent.atomic.AtomicInteger;
import java.util.function.Function;
import java.util.function.Predicate;
import java.util.stream.Collectors;
import java.util.stream.Stream;

import static org.apache.lucene.util.LuceneTestCase.TEST_NIGHTLY;
import static org.apache.lucene.util.LuceneTestCase.rarely;
import static org.elasticsearch.test.ESTestCase.assertBusy;
import static org.elasticsearch.test.hamcrest.ElasticsearchAssertions.assertNoTimeout;
import static org.hamcrest.Matchers.equalTo;
import static org.hamcrest.Matchers.greaterThan;
import static org.hamcrest.Matchers.greaterThanOrEqualTo;
import static org.junit.Assert.assertThat;
import static org.junit.Assert.fail;

/**
 * InternalTestCluster manages a set of JVM private nodes and allows convenient access to them.
 * The cluster supports randomized configuration such that nodes started in the cluster will
 * automatically load asserting services tracking resources like file handles or open searchers.
 * <p>
 * The Cluster is bound to a test lifecycle where tests must call {@link #beforeTest(java.util.Random, double)} and
 * {@link #afterTest()} to initialize and reset the cluster in order to be more reproducible. The term "more" relates
 * to the async nature of Elasticsearch in combination with randomized testing. Once Threads and asynchronous calls
 * are involved reproducibility is very limited. This class should only be used through {@link ESIntegTestCase}.
 * </p>
 */
public final class InternalTestCluster extends TestCluster {

    private final Logger logger = Loggers.getLogger(getClass());

    /**
     * The number of ports in the range used for this JVM
     */
    public static final int PORTS_PER_JVM = 100;

    /**
     * The number of ports in the range used for this cluster
     */
    public static final int PORTS_PER_CLUSTER = 20;

    private static final int GLOBAL_TRANSPORT_BASE_PORT = 9300;
    private static final int GLOBAL_HTTP_BASE_PORT = 19200;

    private static final int JVM_ORDINAL = Integer.parseInt(System.getProperty(SysGlobals.CHILDVM_SYSPROP_JVM_ID, "0"));

    /**
     * a per-JVM unique offset to be used for calculating unique port ranges.
     */
    public static final int JVM_BASE_PORT_OFFSET = PORTS_PER_JVM * (JVM_ORDINAL + 1);

    private static final AtomicInteger clusterOrdinal = new AtomicInteger();
    private final int CLUSTER_BASE_PORT_OFFSET = JVM_BASE_PORT_OFFSET + (clusterOrdinal.getAndIncrement() * PORTS_PER_CLUSTER) % PORTS_PER_JVM;

    public final int TRANSPORT_BASE_PORT = GLOBAL_TRANSPORT_BASE_PORT + CLUSTER_BASE_PORT_OFFSET;
    public final int HTTP_BASE_PORT = GLOBAL_HTTP_BASE_PORT + CLUSTER_BASE_PORT_OFFSET;


    public static final int DEFAULT_LOW_NUM_MASTER_NODES = 1;
    public static final int DEFAULT_HIGH_NUM_MASTER_NODES = 3;

    static final int DEFAULT_MIN_NUM_DATA_NODES = 1;
    static final int DEFAULT_MAX_NUM_DATA_NODES = TEST_NIGHTLY ? 6 : 3;

    static final int DEFAULT_NUM_CLIENT_NODES = -1;
    static final int DEFAULT_MIN_NUM_CLIENT_NODES = 0;
    static final int DEFAULT_MAX_NUM_CLIENT_NODES = 1;

    static final boolean DEFAULT_ENABLE_HTTP_PIPELINING = true;

    /* sorted map to make traverse order reproducible, concurrent since we do checks on it not within a sync block */
    private final NavigableMap<String, NodeAndClient> nodes = new TreeMap<>();

    private final Set<Path> dataDirToClean = new HashSet<>();

    private final String clusterName;

    private final AtomicBoolean open = new AtomicBoolean(true);

    private final Settings defaultSettings;

    private AtomicInteger nextNodeId = new AtomicInteger(0);

    /* Each shared node has a node seed that is used to start up the node and get default settings
     * this is important if a node is randomly shut down in a test since the next test relies on a
     * fully shared cluster to be more reproducible */
    private final long[] sharedNodesSeeds;


    // if set to 0, data nodes will also assume the master role
    private final int numSharedDedicatedMasterNodes;

    private final int numSharedDataNodes;

    private final int numSharedCoordOnlyNodes;

    private final NodeConfigurationSource nodeConfigurationSource;

    private final ExecutorService executor;

    private final Collection<Class<? extends Plugin>> mockPlugins;

    /**
     * All nodes started by the cluster will have their name set to nodePrefix followed by a positive number
     */
    private final String nodePrefix;
    private final Path baseDir;

    private ServiceDisruptionScheme activeDisruptionScheme;
    private Function<Client, Client> clientWrapper;

    public InternalTestCluster(long clusterSeed, Path baseDir,
                               boolean randomlyAddDedicatedMasters,
                               int minNumDataNodes, int maxNumDataNodes, String clusterName, NodeConfigurationSource nodeConfigurationSource, int numClientNodes,
                               boolean enableHttpPipelining, String nodePrefix, Collection<Class<? extends Plugin>> mockPlugins, Function<Client, Client> clientWrapper) {
        super(clusterSeed);
        this.clientWrapper = clientWrapper;
        this.baseDir = baseDir;
        this.clusterName = clusterName;
        if (minNumDataNodes < 0 || maxNumDataNodes < 0) {
            throw new IllegalArgumentException("minimum and maximum number of data nodes must be >= 0");
        }

        if (maxNumDataNodes < minNumDataNodes) {
            throw new IllegalArgumentException("maximum number of data nodes must be >= minimum number of  data nodes");
        }

        Random random = new Random(clusterSeed);

        boolean useDedicatedMasterNodes = randomlyAddDedicatedMasters ? random.nextBoolean() : false;

        this.numSharedDataNodes = RandomNumbers.randomIntBetween(random, minNumDataNodes, maxNumDataNodes);
        assert this.numSharedDataNodes >= 0;

        if (numSharedDataNodes == 0) {
            this.numSharedCoordOnlyNodes = 0;
            this.numSharedDedicatedMasterNodes = 0;
        } else {
            if (useDedicatedMasterNodes) {
                if (random.nextBoolean()) {
                    // use a dedicated master, but only low number to reduce overhead to tests
                    this.numSharedDedicatedMasterNodes = DEFAULT_LOW_NUM_MASTER_NODES;
                } else {
                    this.numSharedDedicatedMasterNodes = DEFAULT_HIGH_NUM_MASTER_NODES;
                }
            } else {
                this.numSharedDedicatedMasterNodes = 0;
            }
            if (numClientNodes < 0) {
                this.numSharedCoordOnlyNodes = RandomNumbers.randomIntBetween(random, DEFAULT_MIN_NUM_CLIENT_NODES, DEFAULT_MAX_NUM_CLIENT_NODES);
            } else {
                this.numSharedCoordOnlyNodes = numClientNodes;
            }
        }
        assert this.numSharedCoordOnlyNodes >= 0;

        this.nodePrefix = nodePrefix;

        assert nodePrefix != null;
        this.mockPlugins = mockPlugins;

        sharedNodesSeeds = new long[numSharedDedicatedMasterNodes + numSharedDataNodes + numSharedCoordOnlyNodes];
        for (int i = 0; i < sharedNodesSeeds.length; i++) {
            sharedNodesSeeds[i] = random.nextLong();
        }

        logger.info("Setup InternalTestCluster [{}] with seed [{}] using [{}] dedicated masters, " +
                "[{}] (data) nodes and [{}] coord only nodes",
            clusterName, SeedUtils.formatSeed(clusterSeed),
            numSharedDedicatedMasterNodes, numSharedDataNodes, numSharedCoordOnlyNodes);
        this.nodeConfigurationSource = nodeConfigurationSource;
        Builder builder = Settings.builder();
        if (random.nextInt(5) == 0) { // sometimes set this
            // randomize (multi/single) data path, special case for 0, don't set it at all...
            final int numOfDataPaths = random.nextInt(5);
            if (numOfDataPaths > 0) {
                StringBuilder dataPath = new StringBuilder();
                for (int i = 0; i < numOfDataPaths; i++) {
                    dataPath.append(baseDir.resolve("d" + i).toAbsolutePath()).append(',');
                }
                builder.put(Environment.PATH_DATA_SETTING.getKey(), dataPath.toString());
            }
        }
        builder.put(NodeEnvironment.MAX_LOCAL_STORAGE_NODES_SETTING.getKey(), Integer.MAX_VALUE);
        builder.put(Environment.PATH_SHARED_DATA_SETTING.getKey(), baseDir.resolve("custom"));
        builder.put(Environment.PATH_HOME_SETTING.getKey(), baseDir);
        builder.put(Environment.PATH_REPO_SETTING.getKey(), baseDir.resolve("repos"));
        builder.put(TransportSettings.PORT.getKey(), TRANSPORT_BASE_PORT + "-" + (TRANSPORT_BASE_PORT + PORTS_PER_CLUSTER));
        builder.put("http.port", HTTP_BASE_PORT + "-" + (HTTP_BASE_PORT + PORTS_PER_CLUSTER));
        builder.put("http.pipelining", enableHttpPipelining);
        if (Strings.hasLength(System.getProperty("tests.es.logger.level"))) {
            builder.put("logger.level", System.getProperty("tests.es.logger.level"));
        }
        if (Strings.hasLength(System.getProperty("es.logger.prefix"))) {
            builder.put("logger.prefix", System.getProperty("es.logger.prefix"));
        }
        // Default the watermarks to absurdly low to prevent the tests
        // from failing on nodes without enough disk space
        builder.put(DiskThresholdSettings.CLUSTER_ROUTING_ALLOCATION_LOW_DISK_WATERMARK_SETTING.getKey(), "1b");
        builder.put(DiskThresholdSettings.CLUSTER_ROUTING_ALLOCATION_HIGH_DISK_WATERMARK_SETTING.getKey(), "1b");
        // Some tests make use of scripting quite a bit, so increase the limit for integration tests
        builder.put(ScriptService.SCRIPT_MAX_COMPILATIONS_PER_MINUTE.getKey(), 1000);
        if (TEST_NIGHTLY) {
            builder.put(ThrottlingAllocationDecider.CLUSTER_ROUTING_ALLOCATION_NODE_CONCURRENT_INCOMING_RECOVERIES_SETTING.getKey(), RandomNumbers.randomIntBetween(random, 5, 10));
            builder.put(ThrottlingAllocationDecider.CLUSTER_ROUTING_ALLOCATION_NODE_CONCURRENT_OUTGOING_RECOVERIES_SETTING.getKey(), RandomNumbers.randomIntBetween(random, 5, 10));
        } else if (random.nextInt(100) <= 90) {
            builder.put(ThrottlingAllocationDecider.CLUSTER_ROUTING_ALLOCATION_NODE_CONCURRENT_INCOMING_RECOVERIES_SETTING.getKey(), RandomNumbers.randomIntBetween(random, 2, 5));
            builder.put(ThrottlingAllocationDecider.CLUSTER_ROUTING_ALLOCATION_NODE_CONCURRENT_OUTGOING_RECOVERIES_SETTING.getKey(), RandomNumbers.randomIntBetween(random, 2, 5));
        }
        // always reduce this - it can make tests really slow
        builder.put(RecoverySettings.INDICES_RECOVERY_RETRY_DELAY_STATE_SYNC_SETTING.getKey(), TimeValue.timeValueMillis(RandomNumbers.randomIntBetween(random, 20, 50)));
        defaultSettings = builder.build();
        executor = EsExecutors.newScaling("test runner", 0, Integer.MAX_VALUE, 0, TimeUnit.SECONDS, EsExecutors.daemonThreadFactory("test_" + clusterName), new ThreadContext(Settings.EMPTY));
    }

    @Override
    public String getClusterName() {
        return clusterName;
    }

    public String[] getNodeNames() {
        return nodes.keySet().toArray(Strings.EMPTY_ARRAY);
    }

    private Settings getSettings(int nodeOrdinal, long nodeSeed, Settings others) {
        Builder builder = Settings.builder().put(defaultSettings)
            .put(getRandomNodeSettings(nodeSeed));
        Settings settings = nodeConfigurationSource.nodeSettings(nodeOrdinal);
        if (settings != null) {
            if (settings.get(ClusterName.CLUSTER_NAME_SETTING.getKey()) != null) {
                throw new IllegalStateException("Tests must not set a '" + ClusterName.CLUSTER_NAME_SETTING.getKey() + "' as a node setting set '" + ClusterName.CLUSTER_NAME_SETTING.getKey() + "': [" + settings.get(ClusterName.CLUSTER_NAME_SETTING.getKey()) + "]");
            }
            builder.put(settings);
        }
        if (others != null) {
            builder.put(others);
        }
        builder.put(ClusterName.CLUSTER_NAME_SETTING.getKey(), clusterName);
        return builder.build();
    }

    private Collection<Class<? extends Plugin>> getPlugins() {
        Set<Class<? extends Plugin>> plugins = new HashSet<>(nodeConfigurationSource.nodePlugins());
        plugins.addAll(mockPlugins);
        return plugins;
    }

    private Settings getRandomNodeSettings(long seed) {
        Random random = new Random(seed);
        Builder builder = Settings.builder();
        builder.put(Transport.TRANSPORT_TCP_COMPRESS.getKey(), rarely(random));
        if (random.nextBoolean()) {
            builder.put("cache.recycler.page.type", RandomPicks.randomFrom(random, PageCacheRecycler.Type.values()));
        }
        if (random.nextInt(10) == 0) { // 10% of the nodes have a very frequent check interval
            builder.put(SearchService.KEEPALIVE_INTERVAL_SETTING.getKey(), TimeValue.timeValueMillis(10 + random.nextInt(2000)).getStringRep());
        } else if (random.nextInt(10) != 0) { // 90% of the time - 10% of the time we don't set anything
            builder.put(SearchService.KEEPALIVE_INTERVAL_SETTING.getKey(), TimeValue.timeValueSeconds(10 + random.nextInt(5 * 60)).getStringRep());
        }
        if (random.nextBoolean()) { // sometimes set a
            builder.put(SearchService.DEFAULT_KEEPALIVE_SETTING.getKey(), TimeValue.timeValueSeconds(100 + random.nextInt(5 * 60)).getStringRep());
        }

        builder.put(EsExecutors.PROCESSORS_SETTING.getKey(), 1 + random.nextInt(3));
        if (random.nextBoolean()) {
            if (random.nextBoolean()) {
                builder.put("indices.fielddata.cache.size", 1 + random.nextInt(1000), ByteSizeUnit.MB);
            }
        }

        // randomize tcp settings
        if (random.nextBoolean()) {
            builder.put(TcpTransport.CONNECTIONS_PER_NODE_RECOVERY.getKey(), random.nextInt(2) + 1);
            builder.put(TcpTransport.CONNECTIONS_PER_NODE_BULK.getKey(), random.nextInt(3) + 1);
            builder.put(TcpTransport.CONNECTIONS_PER_NODE_REG.getKey(), random.nextInt(6) + 1);
        }

        if (random.nextBoolean()) {
            builder.put(MappingUpdatedAction.INDICES_MAPPING_DYNAMIC_TIMEOUT_SETTING.getKey(), new TimeValue(RandomNumbers.randomIntBetween(random, 10, 30), TimeUnit.SECONDS));
        }

        if (random.nextInt(10) == 0) {
            builder.put(HierarchyCircuitBreakerService.REQUEST_CIRCUIT_BREAKER_TYPE_SETTING.getKey(), "noop");
            builder.put(HierarchyCircuitBreakerService.FIELDDATA_CIRCUIT_BREAKER_TYPE_SETTING.getKey(), "noop");
        }

        if (random.nextBoolean()) {
            if (random.nextInt(10) == 0) { // do something crazy slow here
                builder.put(IndexStoreConfig.INDICES_STORE_THROTTLE_MAX_BYTES_PER_SEC_SETTING.getKey(), new ByteSizeValue(RandomNumbers.randomIntBetween(random, 1, 10), ByteSizeUnit.MB));
            } else {
                builder.put(IndexStoreConfig.INDICES_STORE_THROTTLE_MAX_BYTES_PER_SEC_SETTING.getKey(), new ByteSizeValue(RandomNumbers.randomIntBetween(random, 10, 200), ByteSizeUnit.MB));
            }
        }
        if (random.nextBoolean()) {
            builder.put(IndexStoreConfig.INDICES_STORE_THROTTLE_TYPE_SETTING.getKey(), RandomPicks.randomFrom(random, StoreRateLimiting.Type.values()));
        }

        if (random.nextBoolean()) {
            if (random.nextInt(10) == 0) { // do something crazy slow here
                builder.put(RecoverySettings.INDICES_RECOVERY_MAX_BYTES_PER_SEC_SETTING.getKey(), new ByteSizeValue(RandomNumbers.randomIntBetween(random, 1, 10), ByteSizeUnit.MB));
            } else {
                builder.put(RecoverySettings.INDICES_RECOVERY_MAX_BYTES_PER_SEC_SETTING.getKey(), new ByteSizeValue(RandomNumbers.randomIntBetween(random, 10, 200), ByteSizeUnit.MB));
            }
        }

        if (random.nextBoolean()) {
            builder.put(TcpTransport.PING_SCHEDULE.getKey(), RandomNumbers.randomIntBetween(random, 100, 2000) + "ms");
        }

        if (random.nextBoolean()) {
            builder.put(ScriptService.SCRIPT_CACHE_SIZE_SETTING.getKey(), RandomNumbers.randomIntBetween(random, 0, 2000));
        }
        if (random.nextBoolean()) {
            builder.put(ScriptService.SCRIPT_CACHE_EXPIRE_SETTING.getKey(), TimeValue.timeValueMillis(RandomNumbers.randomIntBetween(random, 750, 10000000)).getStringRep());
        }

        return builder.build();
    }

    public static String clusterName(String prefix, long clusterSeed) {
        StringBuilder builder = new StringBuilder(prefix);
        final int childVM = RandomizedTest.systemPropertyAsInt(SysGlobals.CHILDVM_SYSPROP_JVM_ID, 0);
        builder.append("-CHILD_VM=[").append(childVM).append(']');
        builder.append("-CLUSTER_SEED=[").append(clusterSeed).append(']');
        // if multiple maven task run on a single host we better have an identifier that doesn't rely on input params
        builder.append("-HASH=[").append(SeedUtils.formatSeed(System.nanoTime())).append(']');
        return builder.toString();
    }

    private void ensureOpen() {
        if (!open.get()) {
            throw new RuntimeException("Cluster is already closed");
        }
    }

    private synchronized NodeAndClient getOrBuildRandomNode() {
        ensureOpen();
        NodeAndClient randomNodeAndClient = getRandomNodeAndClient();
        if (randomNodeAndClient != null) {
            return randomNodeAndClient;
        }
        NodeAndClient buildNode = buildNode();
        buildNode.startNode();
        publishNode(buildNode);
        return buildNode;
    }

    private synchronized NodeAndClient getRandomNodeAndClient() {
        return getRandomNodeAndClient(nc -> true);
    }


    private synchronized NodeAndClient getRandomNodeAndClient(Predicate<NodeAndClient> predicate) {
        ensureOpen();
        Collection<NodeAndClient> values = nodes.values().stream().filter(predicate).collect(Collectors.toCollection(ArrayList::new));
        if (!values.isEmpty()) {
            int whichOne = random.nextInt(values.size());
            for (NodeAndClient nodeAndClient : values) {
                if (whichOne-- == 0) {
                    return nodeAndClient;
                }
            }
        }
        return null;
    }

    /**
     * Ensures that at least <code>n</code> data nodes are present in the cluster.
     * if more nodes than <code>n</code> are present this method will not
     * stop any of the running nodes.
     */
    public void ensureAtLeastNumDataNodes(int n) {
        final List<Async<String>> asyncs = new ArrayList<>();
        synchronized (this) {
            int size = numDataNodes();
            for (int i = size; i < n; i++) {
                logger.info("increasing cluster size from {} to {}", size, n);
                if (numSharedDedicatedMasterNodes > 0) {
                    asyncs.add(startDataOnlyNodeAsync());
                } else {
                    asyncs.add(startNodeAsync());
                }
            }
        }
        try {
            for (Async<String> async : asyncs) {
                async.get();
            }
        } catch (Exception e) {
            throw new ElasticsearchException("failed to start nodes", e);
        }
        if (!asyncs.isEmpty()) {
            synchronized (this) {
                assertNoTimeout(client().admin().cluster().prepareHealth().setWaitForNodes(Integer.toString(nodes.size())).get());
            }
        }
    }

    /**
     * Ensures that at most <code>n</code> are up and running.
     * If less nodes that <code>n</code> are running this method
     * will not start any additional nodes.
     */
    public synchronized void ensureAtMostNumDataNodes(int n) throws IOException {
        int size = numDataNodes();
        if (size <= n) {
            return;
        }
        // prevent killing the master if possible and client nodes
        final Stream<NodeAndClient> collection =
            n == 0 ? nodes.values().stream() : nodes.values().stream().filter(new DataNodePredicate().and(new MasterNodePredicate(getMasterName()).negate()));
        final Iterator<NodeAndClient> values = collection.iterator();

        logger.info("changing cluster size from {} data nodes to {}", size, n);
        Set<NodeAndClient> nodesToRemove = new HashSet<>();
        int numNodesAndClients = 0;
        while (values.hasNext() && numNodesAndClients++ < size - n) {
            NodeAndClient next = values.next();
            nodesToRemove.add(next);
            removeDisruptionSchemeFromNode(next);
            next.close();
        }
        for (NodeAndClient toRemove : nodesToRemove) {
            nodes.remove(toRemove.name);
        }
        if (!nodesToRemove.isEmpty() && size() > 0) {
            assertNoTimeout(client().admin().cluster().prepareHealth().setWaitForNodes(Integer.toString(nodes.size())).get());
        }
    }

    private NodeAndClient buildNode(Settings settings) {
        int ord = nextNodeId.getAndIncrement();
        return buildNode(ord, random.nextLong(), settings, false);
    }

    private NodeAndClient buildNode() {
        int ord = nextNodeId.getAndIncrement();
        return buildNode(ord, random.nextLong(), null, false);
    }

    private NodeAndClient buildNode(int nodeId, long seed, Settings settings, boolean reuseExisting) {
        assert Thread.holdsLock(this);
        ensureOpen();
        settings = getSettings(nodeId, seed, settings);
        Collection<Class<? extends Plugin>> plugins = getPlugins();
        String name = buildNodeName(nodeId, settings);
        if (reuseExisting && nodes.containsKey(name)) {
            return nodes.get(name);
        } else {
            assert reuseExisting == true || nodes.containsKey(name) == false :
                "node name [" + name + "] already exists but not allowed to use it";
        }
        Settings finalSettings = Settings.builder()
            .put(Environment.PATH_HOME_SETTING.getKey(), baseDir) // allow overriding path.home
            .put(settings)
            .put("node.name", name)
            .put(NodeEnvironment.NODE_ID_SEED_SETTING.getKey(), seed)
            .build();
        MockNode node = new MockNode(finalSettings, plugins);
        return new NodeAndClient(name, node, nodeId);
    }

    private String buildNodeName(int id, Settings settings) {
        String prefix = nodePrefix;
        prefix = prefix + getRoleSuffix(settings);
        return prefix + id;
    }

    /**
     * returns a suffix string based on the node role. If no explicit role is defined, the suffix will be empty
     */
    private String getRoleSuffix(Settings settings) {
        String suffix = "";
        if (Node.NODE_MASTER_SETTING.exists(settings) && Node.NODE_MASTER_SETTING.get(settings)) {
            suffix = suffix + Role.MASTER.getAbbreviation();
        }
        if (Node.NODE_DATA_SETTING.exists(settings) && Node.NODE_DATA_SETTING.get(settings)) {
            suffix = suffix + Role.DATA.getAbbreviation();
        }
        if (Node.NODE_MASTER_SETTING.exists(settings) && Node.NODE_MASTER_SETTING.get(settings) == false &&
            Node.NODE_DATA_SETTING.exists(settings) && Node.NODE_DATA_SETTING.get(settings) == false
            ) {
            suffix = suffix + "c";
        }
        return suffix;
    }

    /**
     * Returns the common node name prefix for this test cluster.
     */
    public String nodePrefix() {
        return nodePrefix;
    }

    @Override
    public synchronized Client client() {
        ensureOpen();
        /* Randomly return a client to one of the nodes in the cluster */
        return getOrBuildRandomNode().client(random);
    }

    /**
     * Returns a node client to a data node in the cluster.
     * Note: use this with care tests should not rely on a certain nodes client.
     */
    public synchronized Client dataNodeClient() {
        ensureOpen();
        /* Randomly return a client to one of the nodes in the cluster */
        return getRandomNodeAndClient(new DataNodePredicate()).client(random);
    }

    /**
     * Returns a node client to the current master node.
     * Note: use this with care tests should not rely on a certain nodes client.
     */
    public synchronized Client masterClient() {
        ensureOpen();
        NodeAndClient randomNodeAndClient = getRandomNodeAndClient(new MasterNodePredicate(getMasterName()));
        if (randomNodeAndClient != null) {
            return randomNodeAndClient.nodeClient(); // ensure node client master is requested
        }
        Assert.fail("No master client found");
        return null; // can't happen
    }

    /**
     * Returns a node client to random node but not the master. This method will fail if no non-master client is available.
     */
    public synchronized Client nonMasterClient() {
        ensureOpen();
        NodeAndClient randomNodeAndClient = getRandomNodeAndClient(new MasterNodePredicate(getMasterName()).negate());
        if (randomNodeAndClient != null) {
            return randomNodeAndClient.nodeClient(); // ensure node client non-master is requested
        }
        Assert.fail("No non-master client found");
        return null; // can't happen
    }

    /**
     * Returns a client to a coordinating only node
     */
    public synchronized Client coordOnlyNodeClient() {
        ensureOpen();
        NodeAndClient randomNodeAndClient = getRandomNodeAndClient(new NoDataNoMasterNodePredicate());
        if (randomNodeAndClient != null) {
            return randomNodeAndClient.client(random);
        }
        int nodeId = nextNodeId.getAndIncrement();
        Settings settings = getSettings(nodeId, random.nextLong(), Settings.EMPTY);
        startCoordinatingOnlyNode(settings);
        return getRandomNodeAndClient(new NoDataNoMasterNodePredicate()).client(random);
    }

    public synchronized String startCoordinatingOnlyNode(Settings settings) {
        ensureOpen(); // currently unused
        Builder builder = Settings.builder().put(settings).put(Node.NODE_MASTER_SETTING.getKey(), false)
            .put(Node.NODE_DATA_SETTING.getKey(), false).put(Node.NODE_INGEST_SETTING.getKey(), false);
        if (size() == 0) {
            // if we are the first node - don't wait for a state
            builder.put(DiscoverySettings.INITIAL_STATE_TIMEOUT_SETTING.getKey(), 0);
        }
        return startNode(builder);
    }

    /**
     * Returns a transport client
     */
    public synchronized Client transportClient() {
        ensureOpen();
        // randomly return a transport client going to one of the nodes in the cluster
        return getOrBuildRandomNode().transportClient();
    }

    /**
     * Returns a node client to a given node.
     */
    public synchronized Client client(String nodeName) {
        ensureOpen();
        NodeAndClient nodeAndClient = nodes.get(nodeName);
        if (nodeAndClient != null) {
            return nodeAndClient.client(random);
        }
        Assert.fail("No node found with name: [" + nodeName + "]");
        return null; // can't happen
    }


    /**
     * Returns a "smart" node client to a random node in the cluster
     */
    public synchronized Client smartClient() {
        NodeAndClient randomNodeAndClient = getRandomNodeAndClient();
        if (randomNodeAndClient != null) {
            return randomNodeAndClient.nodeClient();
        }
        Assert.fail("No smart client found");
        return null; // can't happen
    }

    /**
     * Returns a random node that applies to the given predicate.
     * The predicate can filter nodes based on the nodes settings.
     * If all nodes are filtered out this method will return <code>null</code>
     */
    public synchronized Client client(final Predicate<Settings> filterPredicate) {
        ensureOpen();
        final NodeAndClient randomNodeAndClient = getRandomNodeAndClient(nodeAndClient -> filterPredicate.test(nodeAndClient.node.settings()));
        if (randomNodeAndClient != null) {
            return randomNodeAndClient.client(random);
        }
        return null;
    }

    @Override
    public synchronized void close() {
        if (this.open.compareAndSet(true, false)) {
            if (activeDisruptionScheme != null) {
                activeDisruptionScheme.testClusterClosed();
                activeDisruptionScheme = null;
            }
            IOUtils.closeWhileHandlingException(nodes.values());
            nodes.clear();
            executor.shutdownNow();
        }
    }

    private final class NodeAndClient implements Closeable {
        private MockNode node;
        private Client nodeClient;
        private Client transportClient;
        private final AtomicBoolean closed = new AtomicBoolean(false);
        private final String name;
        private final int nodeAndClientId;

        NodeAndClient(String name, MockNode node, int nodeAndClientId) {
            this.node = node;
            this.name = name;
            this.nodeAndClientId = nodeAndClientId;
            markNodeDataDirsAsNotEligableForWipe(node);
        }

        Node node() {
            if (closed.get()) {
                throw new RuntimeException("already closed");
            }
            return node;
        }

        public int nodeAndClientId() {
            return nodeAndClientId;
        }

        Client client(Random random) {
            if (closed.get()) {
                throw new RuntimeException("already closed");
            }
            double nextDouble = random.nextDouble();
            if (nextDouble < transportClientRatio) {
                if (logger.isTraceEnabled()) {
                    logger.trace("Using transport client for node [{}] sniff: [{}]", node.settings().get("node.name"), false);
                }
                return getOrBuildTransportClient();
            } else {
                return getOrBuildNodeClient();
            }
        }

        Client nodeClient() {
            if (closed.get()) {
                throw new RuntimeException("already closed");
            }
            return getOrBuildNodeClient();
        }

        Client transportClient() {
            if (closed.get()) {
                throw new RuntimeException("already closed");
            }
            return getOrBuildTransportClient();
        }

        private Client getOrBuildNodeClient() {
            if (nodeClient == null) {
                nodeClient = node.client();
            }
            return clientWrapper.apply(nodeClient);
        }

        private Client getOrBuildTransportClient() {
            if (transportClient == null) {
                /* no sniff client for now - doesn't work will all tests since it might throw NoNodeAvailableException if nodes are shut down.
                 * we first need support of transportClientRatio as annotations or so
                 */
                transportClient = new TransportClientFactory(false, nodeConfigurationSource.transportClientSettings(), baseDir, nodeConfigurationSource.transportClientPlugins()).client(node, clusterName);
            }
            return clientWrapper.apply(transportClient);
        }

        void resetClient() throws IOException {
            if (closed.get() == false) {
                Releasables.close(nodeClient, transportClient);
                nodeClient = null;
                transportClient = null;
            }
        }

        void startNode() {
            try {
                node.start();
            } catch (NodeValidationException e) {
                throw new RuntimeException(e);
            }
        }

        void closeNode() throws IOException {
            markNodeDataDirsAsPendingForWipe(node);
            node.close();
        }

        void restart(RestartCallback callback, boolean clearDataIfNeeded) throws Exception {
            assert callback != null;
            resetClient();
            if (!node.isClosed()) {
                closeNode();
            }
            Settings newSettings = callback.onNodeStopped(name);
            if (newSettings == null) {
                newSettings = Settings.EMPTY;
            }
            if (clearDataIfNeeded) {
                clearDataIfNeeded(callback);
            }
            createNewNode(newSettings);
            startNode();
        }

        private void clearDataIfNeeded(RestartCallback callback) throws IOException {
            if (callback.clearData(name)) {
                NodeEnvironment nodeEnv = node.getNodeEnvironment();
                if (nodeEnv.hasNodeFile()) {
                    final Path[] locations = nodeEnv.nodeDataPaths();
                    logger.debug("removing node data paths: [{}]", Arrays.toString(locations));
                    IOUtils.rm(locations);
                }
            }
        }

        private void createNewNode(final Settings newSettings) {
            final long newIdSeed = NodeEnvironment.NODE_ID_SEED_SETTING.get(node.settings()) + 1; // use a new seed to make sure we have new node id
            Settings finalSettings = Settings.builder().put(node.settings()).put(newSettings).put(NodeEnvironment.NODE_ID_SEED_SETTING.getKey(), newIdSeed).build();
            Collection<Class<? extends Plugin>> plugins = node.getClasspathPlugins();
            node = new MockNode(finalSettings, plugins);
            markNodeDataDirsAsNotEligableForWipe(node);
        }

        @Override
        public void close() throws IOException {
            try {
                resetClient();
            } finally {
                closed.set(true);
                closeNode();
            }
        }
    }

    public static final String TRANSPORT_CLIENT_PREFIX = "transport_client_";

    static class TransportClientFactory {
        private final boolean sniff;
        private final Settings settings;
        private final Path baseDir;
        private final Collection<Class<? extends Plugin>> plugins;

        TransportClientFactory(boolean sniff, Settings settings, Path baseDir, Collection<Class<? extends Plugin>> plugins) {
            this.sniff = sniff;
            this.settings = settings != null ? settings : Settings.EMPTY;
            this.baseDir = baseDir;
            this.plugins = plugins;
        }

        public Client client(Node node, String clusterName) {
            TransportAddress addr = node.injector().getInstance(TransportService.class).boundAddress().publishAddress();
            Settings nodeSettings = node.settings();
            Builder builder = Settings.builder()
                .put("client.transport.nodes_sampler_interval", "1s")
                .put(Environment.PATH_HOME_SETTING.getKey(), baseDir)
                .put("node.name", TRANSPORT_CLIENT_PREFIX + node.settings().get("node.name"))
                .put(ClusterName.CLUSTER_NAME_SETTING.getKey(), clusterName).put("client.transport.sniff", sniff)
                .put("logger.prefix", nodeSettings.get("logger.prefix", ""))
                .put("logger.level", nodeSettings.get("logger.level", "INFO"))
                .put(settings);
            if ( NetworkModule.TRANSPORT_TYPE_SETTING.exists(settings)) {
                builder.put(NetworkModule.TRANSPORT_TYPE_KEY, NetworkModule.TRANSPORT_TYPE_SETTING.get(settings));
            }
            TransportClient client = new MockTransportClient(builder.build(), plugins);
            client.addTransportAddress(addr);
            return client;
        }
    }

    @Override
    public synchronized void beforeTest(Random random, double transportClientRatio) throws IOException, InterruptedException {
        super.beforeTest(random, transportClientRatio);
        reset(true);
    }

    private synchronized void reset(boolean wipeData) throws IOException {
        // clear all rules for mock transport services
        for (NodeAndClient nodeAndClient : nodes.values()) {
            TransportService transportService = nodeAndClient.node.injector().getInstance(TransportService.class);
            if (transportService instanceof MockTransportService) {
                final MockTransportService mockTransportService = (MockTransportService) transportService;
                mockTransportService.clearAllRules();
                mockTransportService.clearTracers();
            }
        }
        randomlyResetClients();
        final int newSize = sharedNodesSeeds.length;
        if (nextNodeId.get() == newSize && nodes.size() == newSize) {
            if (wipeData) {
                wipePendingDataDirectories();
            }
            logger.debug("Cluster hasn't changed - moving out - nodes: [{}] nextNodeId: [{}] numSharedNodes: [{}]", nodes.keySet(), nextNodeId.get(), newSize);
            return;
        }
        logger.debug("Cluster is NOT consistent - restarting shared nodes - nodes: [{}] nextNodeId: [{}] numSharedNodes: [{}]", nodes.keySet(), nextNodeId.get(), newSize);

        // trash all nodes with id >= sharedNodesSeeds.length - they are non shared


        for (Iterator<NodeAndClient> iterator = nodes.values().iterator(); iterator.hasNext();) {
            NodeAndClient nodeAndClient = iterator.next();
            if (nodeAndClient.nodeAndClientId() >= sharedNodesSeeds.length) {
                logger.debug("Close Node [{}] not shared", nodeAndClient.name);
                nodeAndClient.close();
                iterator.remove();
            }
        }

        // clean up what the nodes left that is unused
        if (wipeData) {
            wipePendingDataDirectories();
        }

        // start any missing node
        assert newSize == numSharedDedicatedMasterNodes + numSharedDataNodes + numSharedCoordOnlyNodes;
        for (int i = 0; i < numSharedDedicatedMasterNodes; i++) {
            final Settings.Builder settings = Settings.builder();
            settings.put(Node.NODE_MASTER_SETTING.getKey(), true).build();
            settings.put(Node.NODE_DATA_SETTING.getKey(), false).build();
            NodeAndClient nodeAndClient = buildNode(i, sharedNodesSeeds[i], settings.build(), true);
            nodeAndClient.startNode();
            publishNode(nodeAndClient);
        }
        for (int i = numSharedDedicatedMasterNodes; i < numSharedDedicatedMasterNodes + numSharedDataNodes; i++) {
            final Settings.Builder settings = Settings.builder();
            if (numSharedDedicatedMasterNodes > 0) {
                // if we don't have dedicated master nodes, keep things default
                settings.put(Node.NODE_MASTER_SETTING.getKey(), false).build();
                settings.put(Node.NODE_DATA_SETTING.getKey(), true).build();
            }
            NodeAndClient nodeAndClient = buildNode(i, sharedNodesSeeds[i], settings.build(), true);
            nodeAndClient.startNode();
            publishNode(nodeAndClient);
        }
        for (int i = numSharedDedicatedMasterNodes + numSharedDataNodes;
             i < numSharedDedicatedMasterNodes + numSharedDataNodes + numSharedCoordOnlyNodes; i++) {
            final Builder settings = Settings.builder().put(Node.NODE_MASTER_SETTING.getKey(), false)
                .put(Node.NODE_DATA_SETTING.getKey(), false).put(Node.NODE_INGEST_SETTING.getKey(), false);
            NodeAndClient nodeAndClient = buildNode(i, sharedNodesSeeds[i], settings.build(), true);
            nodeAndClient.startNode();
            publishNode(nodeAndClient);
        }

        nextNodeId.set(newSize);
        assert size() == newSize;
        if (newSize > 0) {
            ClusterHealthResponse response = client().admin().cluster().prepareHealth()
                .setWaitForNodes(Integer.toString(newSize)).get();
            if (response.isTimedOut()) {
                logger.warn("failed to wait for a cluster of size [{}], got [{}]", newSize, response);
                throw new IllegalStateException("cluster failed to reach the expected size of [" + newSize + "]");
            }
        }
        logger.debug("Cluster is consistent again - nodes: [{}] nextNodeId: [{}] numSharedNodes: [{}]", nodes.keySet(), nextNodeId.get(), newSize);
    }

    @Override
    public synchronized void afterTest() throws IOException {
        wipePendingDataDirectories();
        randomlyResetClients(); /* reset all clients - each test gets its own client based on the Random instance created above. */
    }

    @Override
    public void beforeIndexDeletion() throws IOException {
        // Check that the operations counter on index shard has reached 0.
        // The assumption here is that after a test there are no ongoing write operations.
        // test that have ongoing write operations after the test (for example because ttl is used
        // and not all docs have been purged after the test) and inherit from
        // ElasticsearchIntegrationTest must override beforeIndexDeletion() to avoid failures.
        assertShardIndexCounter();
        //check that shards that have same sync id also contain same number of documents
        assertSameSyncIdSameDocs();
    }

    private void assertSameSyncIdSameDocs() {
        Map<String, Long> docsOnShards = new HashMap<>();
        final Collection<NodeAndClient> nodesAndClients = nodes.values();
        for (NodeAndClient nodeAndClient : nodesAndClients) {
            IndicesService indexServices = getInstance(IndicesService.class, nodeAndClient.name);
            for (IndexService indexService : indexServices) {
                for (IndexShard indexShard : indexService) {
                    CommitStats commitStats = indexShard.commitStats();
                    if (commitStats != null) { // null if the engine is closed or if the shard is recovering
                        String syncId = commitStats.getUserData().get(Engine.SYNC_COMMIT_ID);
                        if (syncId != null) {
                            long liveDocsOnShard = commitStats.getNumDocs();
                            if (docsOnShards.get(syncId) != null) {
                                assertThat("sync id is equal but number of docs does not match on node " + nodeAndClient.name + ". expected " + docsOnShards.get(syncId) + " but got " + liveDocsOnShard, docsOnShards.get(syncId), equalTo(liveDocsOnShard));
                            } else {
                                docsOnShards.put(syncId, liveDocsOnShard);
                            }
                        }
                    }
                }
            }
        }
    }

    private void assertShardIndexCounter() throws IOException {
        final Collection<NodeAndClient> nodesAndClients = nodes.values();
        for (NodeAndClient nodeAndClient : nodesAndClients) {
            IndicesService indexServices = getInstance(IndicesService.class, nodeAndClient.name);
            for (IndexService indexService : indexServices) {
                for (IndexShard indexShard : indexService) {
<<<<<<< HEAD
                    // we assert busy as we can have background global checkpoint activity
                    try {
                        assertBusy(() -> {
                            assertThat("index shard counter on shard " + indexShard.shardId() + " on node " + nodeAndClient.name + " not 0", indexShard.getActiveOperationsCount(), equalTo(0));
                        });
                    } catch (Exception e) {
                        throw new RuntimeException("unexpected error while checking for shard counters", e);
=======
                    int activeOperationsCount = indexShard.getActiveOperationsCount();
                    if (activeOperationsCount > 0) {
                        TaskManager taskManager = getInstance(TransportService.class, nodeAndClient.name).getTaskManager();
                        DiscoveryNode localNode = getInstance(ClusterService.class, nodeAndClient.name).localNode();
                        List<TaskInfo> taskInfos = taskManager.getTasks().values().stream()
                            .filter(task -> task instanceof ReplicationTask)
                            .map(task -> task.taskInfo(localNode.getId(), true))
                            .collect(Collectors.toList());
                        ListTasksResponse response = new ListTasksResponse(taskInfos, Collections.emptyList(), Collections.emptyList());
                        XContentBuilder builder = XContentFactory.jsonBuilder()
                            .prettyPrint()
                            .startObject()
                            .value(response)
                            .endObject();
                        throw new AssertionError("expected index shard counter on shard " + indexShard.shardId() + " on node " +
                            nodeAndClient.name + " to be 0 but was " + activeOperationsCount + ". Current replication tasks on node:\n" +
                            builder.string());
>>>>>>> 179dd885
                    }
                }
            }
        }
    }

    private void randomlyResetClients() throws IOException {
        // only reset the clients on nightly tests, it causes heavy load...
        if (RandomizedTest.isNightly() && rarely(random)) {
            final Collection<NodeAndClient> nodesAndClients = nodes.values();
            for (NodeAndClient nodeAndClient : nodesAndClients) {
                nodeAndClient.resetClient();
            }
        }
    }

    private void wipePendingDataDirectories() {
        assert Thread.holdsLock(this);
        if (!dataDirToClean.isEmpty()) {
            try {
                for (Path path : dataDirToClean) {
                    try {
                        FileSystemUtils.deleteSubDirectories(path);
                        logger.info("Successfully wiped data directory for node location: {}", path);
                    } catch (IOException e) {
                        logger.info("Failed to wipe data directory for node location: {}", path);
                    }
                }
            } finally {
                dataDirToClean.clear();
            }
        }
    }

    private void markNodeDataDirsAsPendingForWipe(Node node) {
        assert Thread.holdsLock(this);
        NodeEnvironment nodeEnv = node.getNodeEnvironment();
        if (nodeEnv.hasNodeFile()) {
            dataDirToClean.addAll(Arrays.asList(nodeEnv.nodeDataPaths()));
        }
    }

    private void markNodeDataDirsAsNotEligableForWipe(Node node) {
        assert Thread.holdsLock(this);
        NodeEnvironment nodeEnv = node.getNodeEnvironment();
        if (nodeEnv.hasNodeFile()) {
            dataDirToClean.removeAll(Arrays.asList(nodeEnv.nodeDataPaths()));
        }
    }

    /**
     * Returns a reference to a random node's {@link ClusterService}
     */
    public ClusterService clusterService() {
        return clusterService(null);
    }

    /**
     * Returns a reference to a node's {@link ClusterService}. If the given node is null, a random node will be selected.
     */
    public synchronized ClusterService clusterService(@Nullable String node) {
        return getInstance(ClusterService.class, node);
    }

    /**
     * Returns an Iterable to all instances for the given class &gt;T&lt; across all nodes in the cluster.
     */
    public synchronized <T> Iterable<T> getInstances(Class<T> clazz) {
        List<T> instances = new ArrayList<>(nodes.size());
        for (NodeAndClient nodeAndClient : nodes.values()) {
            instances.add(getInstanceFromNode(clazz, nodeAndClient.node));
        }
        return instances;
    }

    /**
     * Returns an Iterable to all instances for the given class &gt;T&lt; across all data nodes in the cluster.
     */
    public synchronized <T> Iterable<T> getDataNodeInstances(Class<T> clazz) {
        return getInstances(clazz, new DataNodePredicate());
    }

    /**
     * Returns an Iterable to all instances for the given class &gt;T&lt; across all data and master nodes
     * in the cluster.
     */
    public synchronized <T> Iterable<T> getDataOrMasterNodeInstances(Class<T> clazz) {
        return getInstances(clazz, new DataOrMasterNodePredicate());
    }

    private synchronized <T> Iterable<T> getInstances(Class<T> clazz, Predicate<NodeAndClient> predicate) {
        Iterable<NodeAndClient> filteredNodes = nodes.values().stream().filter(predicate)::iterator;
        List<T> instances = new ArrayList<>();
        for (NodeAndClient nodeAndClient : filteredNodes) {
            instances.add(getInstanceFromNode(clazz, nodeAndClient.node));
        }
        return instances;
    }

    /**
     * Returns a reference to the given nodes instances of the given class &gt;T&lt;
     */
    public synchronized <T> T getInstance(Class<T> clazz, final String node) {
        return getInstance(clazz, nc -> node == null || node.equals(nc.name));
    }

    public synchronized <T> T getDataNodeInstance(Class<T> clazz) {
        return getInstance(clazz, new DataNodePredicate());
    }

    private synchronized <T> T getInstance(Class<T> clazz, Predicate<NodeAndClient> predicate) {
        NodeAndClient randomNodeAndClient = getRandomNodeAndClient(predicate);
        assert randomNodeAndClient != null;
        return getInstanceFromNode(clazz, randomNodeAndClient.node);
    }

    /**
     * Returns a reference to a random nodes instances of the given class &gt;T&lt;
     */
    public synchronized <T> T getInstance(Class<T> clazz) {
        return getInstance(clazz, nc -> true);
    }

    private synchronized <T> T getInstanceFromNode(Class<T> clazz, Node node) {
        return node.injector().getInstance(clazz);
    }

    @Override
    public synchronized int size() {
        return this.nodes.size();
    }

    @Override
    public InetSocketAddress[] httpAddresses() {
        List<InetSocketAddress> addresses = new ArrayList<>();
        for (HttpServerTransport httpServerTransport : getInstances(HttpServerTransport.class)) {
            addresses.add(httpServerTransport.boundAddress().publishAddress().address());
        }
        return addresses.toArray(new InetSocketAddress[addresses.size()]);
    }

    /**
     * Stops a random data node in the cluster. Returns true if a node was found to stop, false otherwise.
     */
    public synchronized boolean stopRandomDataNode() throws IOException {
        ensureOpen();
        NodeAndClient nodeAndClient = getRandomNodeAndClient(new DataNodePredicate());
        if (nodeAndClient != null) {
            logger.info("Closing random node [{}] ", nodeAndClient.name);
            removeDisruptionSchemeFromNode(nodeAndClient);
            nodes.remove(nodeAndClient.name);
            nodeAndClient.close();
            return true;
        }
        return false;
    }

    /**
     * Stops a random node in the cluster that applies to the given filter or non if the non of the nodes applies to the
     * filter.
     */
    public synchronized void stopRandomNode(final Predicate<Settings> filter) throws IOException {
        ensureOpen();
        NodeAndClient nodeAndClient = getRandomNodeAndClient(nc -> filter.test(nc.node.settings()));
        if (nodeAndClient != null) {
            logger.info("Closing filtered random node [{}] ", nodeAndClient.name);
            removeDisruptionSchemeFromNode(nodeAndClient);
            nodes.remove(nodeAndClient.name);
            nodeAndClient.close();
        }
    }

    /**
     * Stops the current master node forcefully
     */
    public synchronized void stopCurrentMasterNode() throws IOException {
        ensureOpen();
        assert size() > 0;
        String masterNodeName = getMasterName();
        assert nodes.containsKey(masterNodeName);
        logger.info("Closing master node [{}] ", masterNodeName);
        removeDisruptionSchemeFromNode(nodes.get(masterNodeName));
        NodeAndClient remove = nodes.remove(masterNodeName);
        remove.close();
    }

    /**
     * Stops any of the current nodes but not the master node.
     */
    public synchronized void stopRandomNonMasterNode() throws IOException {
        NodeAndClient nodeAndClient = getRandomNodeAndClient(new MasterNodePredicate(getMasterName()).negate());
        if (nodeAndClient != null) {
            logger.info("Closing random non master node [{}] current master [{}] ", nodeAndClient.name, getMasterName());
            removeDisruptionSchemeFromNode(nodeAndClient);
            nodes.remove(nodeAndClient.name);
            nodeAndClient.close();
        }
    }

    /**
     * Restarts a random node in the cluster
     */
    public void restartRandomNode() throws Exception {
        restartRandomNode(EMPTY_CALLBACK);
    }

    /**
     * Restarts a random node in the cluster and calls the callback during restart.
     */
    public void restartRandomNode(RestartCallback callback) throws Exception {
        restartRandomNode(nc -> true, callback);
    }

    /**
     * Restarts a random data node in the cluster
     */
    public void restartRandomDataNode() throws Exception {
        restartRandomDataNode(EMPTY_CALLBACK);
    }

    /**
     * Restarts a random data node in the cluster and calls the callback during restart.
     */
    public void restartRandomDataNode(RestartCallback callback) throws Exception {
        restartRandomNode(new DataNodePredicate(), callback);
    }

    /**
     * Restarts a random node in the cluster and calls the callback during restart.
     */
    private synchronized void restartRandomNode(Predicate<NodeAndClient> predicate, RestartCallback callback) throws Exception {
        ensureOpen();
        NodeAndClient nodeAndClient = getRandomNodeAndClient(predicate);
        if (nodeAndClient != null) {
            logger.info("Restarting random node [{}] ", nodeAndClient.name);
            nodeAndClient.restart(callback, true);
        }
    }

    /**
     * Restarts a node and calls the callback during restart.
     */
    public synchronized void restartNode(String nodeName, RestartCallback callback) throws Exception {
        ensureOpen();
        NodeAndClient nodeAndClient = nodes.get(nodeName);
        if (nodeAndClient != null) {
            logger.info("Restarting node [{}] ", nodeAndClient.name);
            nodeAndClient.restart(callback, true);
        }
    }

    private synchronized void restartAllNodes(boolean rollingRestart, RestartCallback callback) throws Exception {
        ensureOpen();
        List<NodeAndClient> toRemove = new ArrayList<>();
        try {
            for (NodeAndClient nodeAndClient : nodes.values()) {
                if (!callback.doRestart(nodeAndClient.name)) {
                    logger.info("Closing node [{}] during restart", nodeAndClient.name);
                    toRemove.add(nodeAndClient);
                    if (activeDisruptionScheme != null) {
                        activeDisruptionScheme.removeFromNode(nodeAndClient.name, this);
                    }
                    nodeAndClient.close();
                }
            }
        } finally {
            for (NodeAndClient nodeAndClient : toRemove) {
                nodes.remove(nodeAndClient.name);
            }
        }
        logger.info("Restarting remaining nodes rollingRestart [{}]", rollingRestart);
        if (rollingRestart) {
            int numNodesRestarted = 0;
            for (NodeAndClient nodeAndClient : nodes.values()) {
                callback.doAfterNodes(numNodesRestarted++, nodeAndClient.nodeClient());
                logger.info("Restarting node [{}] ", nodeAndClient.name);
                if (activeDisruptionScheme != null) {
                    activeDisruptionScheme.removeFromNode(nodeAndClient.name, this);
                }
                nodeAndClient.restart(callback, true);
                if (activeDisruptionScheme != null) {
                    activeDisruptionScheme.applyToNode(nodeAndClient.name, this);
                }
            }
        } else {
            int numNodesRestarted = 0;
            Set[] nodesRoleOrder = new Set[nextNodeId.get()];
            Map<Set<Role>, List<NodeAndClient>> nodesByRoles = new HashMap<>();
            for (NodeAndClient nodeAndClient : nodes.values()) {
                callback.doAfterNodes(numNodesRestarted++, nodeAndClient.nodeClient());
                logger.info("Stopping node [{}] ", nodeAndClient.name);
                if (activeDisruptionScheme != null) {
                    activeDisruptionScheme.removeFromNode(nodeAndClient.name, this);
                }
                nodeAndClient.closeNode();
                // delete data folders now, before we start other nodes that may claim it
                nodeAndClient.clearDataIfNeeded(callback);

                DiscoveryNode discoveryNode = getInstanceFromNode(ClusterService.class, nodeAndClient.node()).localNode();
                nodesRoleOrder[nodeAndClient.nodeAndClientId()] = discoveryNode.getRoles();
                nodesByRoles.computeIfAbsent(discoveryNode.getRoles(), k -> new ArrayList<>()).add(nodeAndClient);
            }

            assert nodesByRoles.values().stream().collect(Collectors.summingInt(List::size)) == nodes.size();

            // randomize start up order, but making sure that:
            // 1) A data folder that was assigned to a data node will stay so
            // 2) Data nodes will get the same node lock ordinal range, so custom index paths (where the ordinal is used)
            //    will still belong to data nodes
            for (List<NodeAndClient> sameRoleNodes : nodesByRoles.values()) {
                Collections.shuffle(sameRoleNodes, random);
            }

            for (Set roles : nodesRoleOrder) {
                if (roles == null) {
                    // if some nodes were stopped, we want have a role for them
                    continue;
                }
                NodeAndClient nodeAndClient = nodesByRoles.get(roles).remove(0);
                logger.info("Starting node [{}] ", nodeAndClient.name);
                if (activeDisruptionScheme != null) {
                    activeDisruptionScheme.removeFromNode(nodeAndClient.name, this);
                }
                // we already cleared data folders, before starting nodes up
                nodeAndClient.restart(callback, false);
                if (activeDisruptionScheme != null) {
                    activeDisruptionScheme.applyToNode(nodeAndClient.name, this);
                }
            }
        }
    }


    public static final RestartCallback EMPTY_CALLBACK = new RestartCallback() {
        @Override
        public Settings onNodeStopped(String node) {
            return null;
        }
    };

    /**
     * Restarts all nodes in the cluster. It first stops all nodes and then restarts all the nodes again.
     */
    public void fullRestart() throws Exception {
        fullRestart(EMPTY_CALLBACK);
    }

    /**
     * Restarts all nodes in a rolling restart fashion ie. only restarts on node a time.
     */
    public void rollingRestart() throws Exception {
        rollingRestart(EMPTY_CALLBACK);
    }

    /**
     * Restarts all nodes in a rolling restart fashion ie. only restarts on node a time.
     */
    public void rollingRestart(RestartCallback function) throws Exception {
        restartAllNodes(true, function);
    }

    /**
     * Restarts all nodes in the cluster. It first stops all nodes and then restarts all the nodes again.
     */
    public void fullRestart(RestartCallback function) throws Exception {
        restartAllNodes(false, function);
    }


    /**
     * Returns the name of the current master node in the cluster.
     */
    public String getMasterName() {
        return getMasterName(null);
    }

    /**
     * Returns the name of the current master node in the cluster and executes the request via the node specified
     * in the viaNode parameter. If viaNode isn't specified a random node will be picked to the send the request to.
     */
    public String getMasterName(@Nullable String viaNode) {
        try {
            Client client = viaNode != null ? client(viaNode) : client();
            ClusterState state = client.admin().cluster().prepareState().execute().actionGet().getState();
            return state.nodes().getMasterNode().getName();
        } catch (Exception e) {
            logger.warn("Can't fetch cluster state", e);
            throw new RuntimeException("Can't get master node " + e.getMessage(), e);
        }
    }

    synchronized Set<String> allDataNodesButN(int numNodes) {
        return nRandomDataNodes(numDataNodes() - numNodes);
    }

    private synchronized Set<String> nRandomDataNodes(int numNodes) {
        assert size() >= numNodes;
        Map<String, NodeAndClient> dataNodes =
            nodes
                .entrySet()
                .stream()
                .filter(new EntryNodePredicate(new DataNodePredicate()))
                .collect(Collectors.toMap(Map.Entry::getKey, Map.Entry::getValue));
        final HashSet<String> set = new HashSet<>();
        final Iterator<String> iterator = dataNodes.keySet().iterator();
        for (int i = 0; i < numNodes; i++) {
            assert iterator.hasNext();
            set.add(iterator.next());
        }
        return set;
    }

    /**
     * Returns a set of nodes that have at least one shard of the given index.
     */
    public synchronized Set<String> nodesInclude(String index) {
        if (clusterService().state().routingTable().hasIndex(index)) {
            List<ShardRouting> allShards = clusterService().state().routingTable().allShards(index);
            DiscoveryNodes discoveryNodes = clusterService().state().getNodes();
            Set<String> nodes = new HashSet<>();
            for (ShardRouting shardRouting : allShards) {
                if (shardRouting.assignedToNode()) {
                    DiscoveryNode discoveryNode = discoveryNodes.get(shardRouting.currentNodeId());
                    nodes.add(discoveryNode.getName());
                }
            }
            return nodes;
        }
        return Collections.emptySet();
    }

    /**
     * Starts a node with default settings and returns it's name.
     */
    public synchronized String startNode() {
        return startNode(Settings.EMPTY);
    }

    /**
     * Starts a node with the given settings builder and returns it's name.
     */
    public synchronized String startNode(Settings.Builder settings) {
        return startNode(settings.build());
    }

    /**
     * Starts a node with the given settings and returns it's name.
     */
    public synchronized String startNode(Settings settings) {
        NodeAndClient buildNode = buildNode(settings);
        buildNode.startNode();
        publishNode(buildNode);
        return buildNode.name;
    }

    public synchronized Async<List<String>> startMasterOnlyNodesAsync(int numNodes) {
        return startMasterOnlyNodesAsync(numNodes, Settings.EMPTY);
    }

    public synchronized Async<List<String>> startMasterOnlyNodesAsync(int numNodes, Settings settings) {
        Settings settings1 = Settings.builder().put(settings).put(Node.NODE_MASTER_SETTING.getKey(), true).put(Node.NODE_DATA_SETTING.getKey(), false).build();
        return startNodesAsync(numNodes, settings1, Version.CURRENT);
    }

    public synchronized Async<List<String>> startDataOnlyNodesAsync(int numNodes) {
        return startDataOnlyNodesAsync(numNodes, Settings.EMPTY);
    }

    public synchronized Async<List<String>> startDataOnlyNodesAsync(int numNodes, Settings settings) {
        Settings settings1 = Settings.builder().put(settings).put(Node.NODE_MASTER_SETTING.getKey(), false).put(Node.NODE_DATA_SETTING.getKey(), true).build();
        return startNodesAsync(numNodes, settings1, Version.CURRENT);
    }

    public synchronized Async<String> startMasterOnlyNodeAsync() {
        return startMasterOnlyNodeAsync(Settings.EMPTY);
    }

    public synchronized Async<String> startMasterOnlyNodeAsync(Settings settings) {
        Settings settings1 = Settings.builder().put(settings).put(Node.NODE_MASTER_SETTING.getKey(), true).put(Node.NODE_DATA_SETTING.getKey(), false).build();
        return startNodeAsync(settings1, Version.CURRENT);
    }

    public synchronized String startMasterOnlyNode(Settings settings) {
        Settings settings1 = Settings.builder().put(settings).put(Node.NODE_MASTER_SETTING.getKey(), true).put(Node.NODE_DATA_SETTING.getKey(), false).build();
        return startNode(settings1);
    }

    public synchronized Async<String> startDataOnlyNodeAsync() {
        return startDataOnlyNodeAsync(Settings.EMPTY);
    }

    public synchronized Async<String> startDataOnlyNodeAsync(Settings settings) {
        Settings settings1 = Settings.builder().put(settings).put(Node.NODE_MASTER_SETTING.getKey(), false).put(Node.NODE_DATA_SETTING.getKey(), true).build();
        return startNodeAsync(settings1, Version.CURRENT);
    }

    public synchronized String startDataOnlyNode(Settings settings) {
        Settings settings1 = Settings.builder().put(settings).put(Node.NODE_MASTER_SETTING.getKey(), false).put(Node.NODE_DATA_SETTING.getKey(), true).build();
        return startNode(settings1);
    }

    /**
     * Starts a node in an async manner with the given settings and returns future with its name.
     */
    public synchronized Async<String> startNodeAsync() {
        return startNodeAsync(Settings.EMPTY, Version.CURRENT);
    }

    /**
     * Starts a node in an async manner with the given settings and returns future with its name.
     */
    public synchronized Async<String> startNodeAsync(final Settings settings) {
        return startNodeAsync(settings, Version.CURRENT);
    }

    /**
     * Starts a node in an async manner with the given settings and version and returns future with its name.
     */
    public synchronized Async<String> startNodeAsync(final Settings settings, final Version version) {
        final NodeAndClient buildNode = buildNode(settings);
        final Future<String> submit = executor.submit(() -> {
            buildNode.startNode();
            publishNode(buildNode);
            return buildNode.name;
        });
        return () -> submit.get();
    }

    /**
     * Starts multiple nodes in an async manner and returns future with its name.
     */
    public synchronized Async<List<String>> startNodesAsync(final int numNodes) {
        return startNodesAsync(numNodes, Settings.EMPTY, Version.CURRENT);
    }

    /**
     * Starts multiple nodes in an async manner with the given settings and returns future with its name.
     */
    public synchronized Async<List<String>> startNodesAsync(final int numNodes, final Settings settings) {
        return startNodesAsync(numNodes, settings, Version.CURRENT);
    }

    /**
     * Starts multiple nodes in an async manner with the given settings and version and returns future with its name.
     */
    public synchronized Async<List<String>> startNodesAsync(final int numNodes, final Settings settings, final Version version) {
        final List<Async<String>> asyncs = new ArrayList<>();
        for (int i = 0; i < numNodes; i++) {
            asyncs.add(startNodeAsync(settings, version));
        }

        return () -> {
            List<String> ids = new ArrayList<>();
            for (Async<String> async : asyncs) {
                ids.add(async.get());
            }
            return ids;
        };
    }

    /**
     * Starts multiple nodes (based on the number of settings provided) in an async manner, with explicit settings for each node.
     * The order of the node names returned matches the order of the settings provided.
     */
    public synchronized Async<List<String>> startNodesAsync(final Settings... settings) {
        List<Async<String>> asyncs = new ArrayList<>();
        for (Settings setting : settings) {
            asyncs.add(startNodeAsync(setting, Version.CURRENT));
        }
        return () -> {
            List<String> ids = new ArrayList<>();
            for (Async<String> async : asyncs) {
                ids.add(async.get());
            }
            return ids;
        };
    }

    private synchronized void publishNode(NodeAndClient nodeAndClient) {
        assert !nodeAndClient.node().isClosed();
        nodes.put(nodeAndClient.name, nodeAndClient);
        applyDisruptionSchemeToNode(nodeAndClient);
    }

    public void closeNonSharedNodes(boolean wipeData) throws IOException {
        reset(wipeData);
    }

    @Override
    public int numDataNodes() {
        return dataNodeAndClients().size();
    }

    @Override
    public int numDataAndMasterNodes() {
        return dataAndMasterNodes().size();
    }

    public void setDisruptionScheme(ServiceDisruptionScheme scheme) {
        clearDisruptionScheme();
        scheme.applyToCluster(this);
        activeDisruptionScheme = scheme;
    }

    public void clearDisruptionScheme() {
        clearDisruptionScheme(true);
    }

    public void clearDisruptionScheme(boolean ensureHealthyCluster) {
        if (activeDisruptionScheme != null) {
            TimeValue expectedHealingTime = activeDisruptionScheme.expectedTimeToHeal();
            logger.info("Clearing active scheme {}, expected healing time {}", activeDisruptionScheme, expectedHealingTime);
            if (ensureHealthyCluster) {
                activeDisruptionScheme.removeAndEnsureHealthy(this);
            } else {
                activeDisruptionScheme.removeFromCluster(this);
            }
        }
        activeDisruptionScheme = null;
    }

    private void applyDisruptionSchemeToNode(NodeAndClient nodeAndClient) {
        if (activeDisruptionScheme != null) {
            assert nodes.containsKey(nodeAndClient.name);
            activeDisruptionScheme.applyToNode(nodeAndClient.name, this);
        }
    }

    private void removeDisruptionSchemeFromNode(NodeAndClient nodeAndClient) {
        if (activeDisruptionScheme != null) {
            assert nodes.containsKey(nodeAndClient.name);
            activeDisruptionScheme.removeFromNode(nodeAndClient.name, this);
        }
    }

    private synchronized Collection<NodeAndClient> dataNodeAndClients() {
        return filterNodes(nodes, new DataNodePredicate());
    }

    private synchronized Collection<NodeAndClient> dataAndMasterNodes() {
        return filterNodes(nodes, new DataOrMasterNodePredicate());
    }

    private synchronized Collection<NodeAndClient> filterNodes(Map<String, InternalTestCluster.NodeAndClient> map, Predicate<NodeAndClient> predicate) {
        return map
            .values()
            .stream()
            .filter(predicate)
            .collect(Collectors.toCollection(ArrayList::new));
    }

    private static final class DataNodePredicate implements Predicate<NodeAndClient> {
        @Override
        public boolean test(NodeAndClient nodeAndClient) {
            return DiscoveryNode.isDataNode(nodeAndClient.node.settings());
        }
    }

    private static final class DataOrMasterNodePredicate implements Predicate<NodeAndClient> {
        @Override
        public boolean test(NodeAndClient nodeAndClient) {
            return DiscoveryNode.isDataNode(nodeAndClient.node.settings()) ||
                DiscoveryNode.isMasterNode(nodeAndClient.node.settings());
        }
    }

    private static final class MasterNodePredicate implements Predicate<NodeAndClient> {
        private final String masterNodeName;

        public MasterNodePredicate(String masterNodeName) {
            this.masterNodeName = masterNodeName;
        }

        @Override
        public boolean test(NodeAndClient nodeAndClient) {
            return masterNodeName.equals(nodeAndClient.name);
        }
    }

    private static final class NoDataNoMasterNodePredicate implements Predicate<NodeAndClient> {
        @Override
        public boolean test(NodeAndClient nodeAndClient) {
            return DiscoveryNode.isMasterNode(nodeAndClient.node.settings()) == false &&
                DiscoveryNode.isDataNode(nodeAndClient.node.settings()) == false;
        }
    }

    private static final class EntryNodePredicate implements Predicate<Map.Entry<String, NodeAndClient>> {
        private final Predicate<NodeAndClient> delegateNodePredicate;

        EntryNodePredicate(Predicate<NodeAndClient> delegateNodePredicate) {
            this.delegateNodePredicate = delegateNodePredicate;
        }

        @Override
        public boolean test(Map.Entry<String, NodeAndClient> entry) {
            return delegateNodePredicate.test(entry.getValue());
        }
    }

    synchronized String routingKeyForShard(Index index, int shard, Random random) {
        assertThat(shard, greaterThanOrEqualTo(0));
        assertThat(shard, greaterThanOrEqualTo(0));
        for (NodeAndClient n : nodes.values()) {
            Node node = n.node;
            IndicesService indicesService = getInstanceFromNode(IndicesService.class, node);
            ClusterService clusterService = getInstanceFromNode(ClusterService.class, node);
            IndexService indexService = indicesService.indexService(index);
            if (indexService != null) {
                assertThat(indexService.getIndexSettings().getSettings().getAsInt(IndexMetaData.SETTING_NUMBER_OF_SHARDS, -1), greaterThan(shard));
                OperationRouting operationRouting = clusterService.operationRouting();
                while (true) {
                    String routing = RandomStrings.randomAsciiOfLength(random, 10);
                    final int targetShard = operationRouting.indexShards(clusterService.state(), index.getName(), null, routing).shardId().getId();
                    if (shard == targetShard) {
                        return routing;
                    }
                }
            }
        }
        fail("Could not find a node that holds " + index);
        return null;
    }

    public synchronized Iterable<Client> getClients() {
        ensureOpen();
        return () -> {
            ensureOpen();
            final Iterator<NodeAndClient> iterator = nodes.values().iterator();
            return new Iterator<Client>() {

                @Override
                public boolean hasNext() {
                    return iterator.hasNext();
                }

                @Override
                public Client next() {
                    return iterator.next().client(random);
                }

                @Override
                public void remove() {
                    throw new UnsupportedOperationException("");
                }

            };
        };
    }

    /**
     * Returns a predicate that only accepts settings of nodes with one of the given names.
     */
    public static Predicate<Settings> nameFilter(String... nodeName) {
        return new NodeNamePredicate(new HashSet<>(Arrays.asList(nodeName)));
    }

    private static final class NodeNamePredicate implements Predicate<Settings> {
        private final HashSet<String> nodeNames;


        public NodeNamePredicate(HashSet<String> nodeNames) {
            this.nodeNames = nodeNames;
        }

        @Override
        public boolean test(Settings settings) {
            return nodeNames.contains(settings.get("node.name"));

        }
    }


    /**
     * An abstract class that is called during {@link #rollingRestart(InternalTestCluster.RestartCallback)}
     * and / or {@link #fullRestart(InternalTestCluster.RestartCallback)} to execute actions at certain
     * stages of the restart.
     */
    public static class RestartCallback {

        /**
         * Executed once the give node name has been stopped.
         */
        public Settings onNodeStopped(String nodeName) throws Exception {
            return Settings.EMPTY;
        }

        /**
         * Executed for each node before the <tt>n+1</tt> node is restarted. The given client is
         * an active client to the node that will be restarted next.
         */
        public void doAfterNodes(int n, Client client) throws Exception {
        }

        /**
         * If this returns <code>true</code> all data for the node with the given node name will be cleared including
         * gateways and all index data. Returns <code>false</code> by default.
         */
        public boolean clearData(String nodeName) {
            return false;
        }


        /**
         * If this returns <code>false</code> the node with the given node name will not be restarted. It will be
         * closed and removed from the cluster. Returns <code>true</code> by default.
         */
        public boolean doRestart(String nodeName) {
            return true;
        }
    }

    public Settings getDefaultSettings() {
        return defaultSettings;
    }

    @Override
    public void ensureEstimatedStats() {
        if (size() > 0) {
            // Checks that the breakers have been reset without incurring a
            // network request, because a network request can increment one
            // of the breakers
            for (NodeAndClient nodeAndClient : nodes.values()) {
                final IndicesFieldDataCache fdCache = getInstanceFromNode(IndicesService.class, nodeAndClient.node).getIndicesFieldDataCache();
                // Clean up the cache, ensuring that entries' listeners have been called
                fdCache.getCache().refresh();

                final String name = nodeAndClient.name;
                final CircuitBreakerService breakerService = getInstanceFromNode(CircuitBreakerService.class, nodeAndClient.node);
                CircuitBreaker fdBreaker = breakerService.getBreaker(CircuitBreaker.FIELDDATA);
                assertThat("Fielddata breaker not reset to 0 on node: " + name, fdBreaker.getUsed(), equalTo(0L));
                // Anything that uses transport or HTTP can increase the
                // request breaker (because they use bigarrays), because of
                // that the breaker can sometimes be incremented from ping
                // requests from other clusters because Jenkins is running
                // multiple ES testing jobs in parallel on the same machine.
                // To combat this we check whether the breaker has reached 0
                // in an assertBusy loop, so it will try for 10 seconds and
                // fail if it never reached 0
                try {
                    assertBusy(new Runnable() {
                        @Override
                        public void run() {
                            CircuitBreaker reqBreaker = breakerService.getBreaker(CircuitBreaker.REQUEST);
                            assertThat("Request breaker not reset to 0 on node: " + name, reqBreaker.getUsed(), equalTo(0L));
                        }
                    });
                } catch (Exception e) {
                    fail("Exception during check for request breaker reset to 0: " + e);
                }

                NodeService nodeService = getInstanceFromNode(NodeService.class, nodeAndClient.node);
                CommonStatsFlags flags = new CommonStatsFlags(Flag.FieldData, Flag.QueryCache, Flag.Segments);
                NodeStats stats = nodeService.stats(flags, false, false, false, false, false, false, false, false, false, false, false);
                assertThat("Fielddata size must be 0 on node: " + stats.getNode(), stats.getIndices().getFieldData().getMemorySizeInBytes(), equalTo(0L));
                assertThat("Query cache size must be 0 on node: " + stats.getNode(), stats.getIndices().getQueryCache().getMemorySizeInBytes(), equalTo(0L));
                assertThat("FixedBitSet cache size must be 0 on node: " + stats.getNode(), stats.getIndices().getSegments().getBitsetMemoryInBytes(), equalTo(0L));
            }
        }
    }

    @Override
    public void assertAfterTest() throws IOException {
        super.assertAfterTest();
        assertRequestsFinished();
        for (NodeAndClient nodeAndClient : nodes.values()) {
            NodeEnvironment env = nodeAndClient.node().getNodeEnvironment();
            Set<ShardId> shardIds = env.lockedShards();
            for (ShardId id : shardIds) {
                try {
                    env.shardLock(id, TimeUnit.SECONDS.toMillis(5)).close();
                } catch (ShardLockObtainFailedException ex) {
                    fail("Shard " + id + " is still locked after 5 sec waiting");
                }
            }
        }
    }

    private void assertRequestsFinished() {
        if (size() > 0) {
            for (NodeAndClient nodeAndClient : nodes.values()) {
                CircuitBreaker inFlightRequestsBreaker = getInstance(CircuitBreakerService.class, nodeAndClient.name)
                    .getBreaker(CircuitBreaker.IN_FLIGHT_REQUESTS);
                try {
                    // see #ensureEstimatedStats()
                    assertBusy(() -> {
                        // ensure that our size accounting on transport level is reset properly
                        long bytesUsed = inFlightRequestsBreaker.getUsed();
                        assertThat("All incoming requests on node [" + nodeAndClient.name + "] should have finished. Expected 0 but got " +
                            bytesUsed, bytesUsed, equalTo(0L));
                    });
                } catch (Exception e) {
                    logger.error("Could not assert finished requests within timeout", e);
                    fail("Could not assert finished requests within timeout on node [" + nodeAndClient.name + "]");
                }
            }
        }
    }

    /**
     * Simple interface that allows to wait for an async operation to finish
     *
     * @param <T> the result of the async execution
     */
    public interface Async<T> {
        T get() throws ExecutionException, InterruptedException;
    }

}<|MERGE_RESOLUTION|>--- conflicted
+++ resolved
@@ -1061,7 +1061,6 @@
             IndicesService indexServices = getInstance(IndicesService.class, nodeAndClient.name);
             for (IndexService indexService : indexServices) {
                 for (IndexShard indexShard : indexService) {
-<<<<<<< HEAD
                     // we assert busy as we can have background global checkpoint activity
                     try {
                         assertBusy(() -> {
@@ -1069,7 +1068,7 @@
                         });
                     } catch (Exception e) {
                         throw new RuntimeException("unexpected error while checking for shard counters", e);
-=======
+                    }
                     int activeOperationsCount = indexShard.getActiveOperationsCount();
                     if (activeOperationsCount > 0) {
                         TaskManager taskManager = getInstance(TransportService.class, nodeAndClient.name).getTaskManager();
@@ -1087,7 +1086,6 @@
                         throw new AssertionError("expected index shard counter on shard " + indexShard.shardId() + " on node " +
                             nodeAndClient.name + " to be 0 but was " + activeOperationsCount + ". Current replication tasks on node:\n" +
                             builder.string());
->>>>>>> 179dd885
                     }
                 }
             }
